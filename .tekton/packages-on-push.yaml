--- conflicted
+++ resolved
@@ -1081,7 +1081,6 @@
     pipelinesascode.tekton.dev/max-keep-runs: "3"
     pipelinesascode.tekton.dev/on-target-branch: "[main]"
     pipelinesascode.tekton.dev/on-event: "[push]"
-<<<<<<< HEAD
     pipelinesascode.tekton.dev/on-path-change: "[packages/faker/**]"
   creationTimestamp: null
   labels:
@@ -1089,24 +1088,17 @@
     appstudio.openshift.io/component: faker
     pipelines.appstudio.openshift.io/type: build
   name: faker-on-push
-=======
     pipelinesascode.tekton.dev/on-path-change: "[packages/fastavro/**]"
-  creationTimestamp: null
-  labels:
-    appstudio.openshift.io/application: calunga
     appstudio.openshift.io/component: fastavro
-    pipelines.appstudio.openshift.io/type: build
   name: fastavro-on-push
->>>>>>> 9ed16310
-  namespace: calunga-tenant
-spec:
-  params:
-  - name: git-url
-    value: '{{source_url}}'
-  - name: revision
-    value: '{{revision}}'
-  - name: output-image
-<<<<<<< HEAD
+  namespace: calunga-tenant
+spec:
+  params:
+  - name: git-url
+    value: '{{source_url}}'
+  - name: revision
+    value: '{{revision}}'
+  - name: output-image
     value: quay.io/redhat-user-workloads/calunga-tenant/faker:{{revision}}
   - name: path-context
     value: packages/faker
@@ -1114,26 +1106,17 @@
     value: Containerfile
   - name: build-args-file
     value: packages/faker/argfile.conf
-=======
     value: quay.io/redhat-user-workloads/calunga-tenant/fastavro:{{revision}}
-  - name: path-context
     value: packages/fastavro
-  - name: dockerfile
-    value: Containerfile
-  - name: build-args-file
     value: packages/fastavro/argfile.conf
->>>>>>> 9ed16310
-  - name: hermetic
-    value: "true"
-  - name: prefetch-input
-    value: |
-      {
-        "type": "pip",
-<<<<<<< HEAD
+  - name: hermetic
+    value: "true"
+  - name: prefetch-input
+    value: |
+      {
+        "type": "pip",
         "path": "./packages/faker",
-=======
         "path": "./packages/fastavro",
->>>>>>> 9ed16310
         "allow_binary": "false"
       }
   pipelineRef:
