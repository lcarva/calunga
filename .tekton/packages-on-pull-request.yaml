---
apiVersion: tekton.dev/v1
kind: PipelineRun
metadata:
  annotations:
    build.appstudio.openshift.io/repo: https://github.com/lcarva/calunga?rev={{revision}}
    build.appstudio.redhat.com/commit_sha: '{{revision}}'
    build.appstudio.redhat.com/pull_request_number: '{{pull_request_number}}'
    build.appstudio.redhat.com/target_branch: '{{target_branch}}'
    pipelinesascode.tekton.dev/cancel-in-progress: "true"
    pipelinesascode.tekton.dev/max-keep-runs: "3"
    pipelinesascode.tekton.dev/on-target-branch: "[main]"
    pipelinesascode.tekton.dev/on-event: "[pull_request]"
    pipelinesascode.tekton.dev/on-path-change: "[packages/aiobotocore/**]"
  creationTimestamp: null
  labels:
    appstudio.openshift.io/application: calunga
    appstudio.openshift.io/component: aiobotocore
    pipelines.appstudio.openshift.io/type: build
  name: aiobotocore-on-pull-request
  namespace: calunga-tenant
spec:
  params:
  - name: git-url
    value: '{{source_url}}'
  - name: revision
    value: '{{revision}}'
  - name: output-image
    value: quay.io/redhat-user-workloads/calunga-tenant/aiobotocore:on-pr-{{revision}}
  - name: image-expires-after
    value: 5d
  - name: path-context
    value: packages/aiobotocore
  - name: dockerfile
    value: Containerfile
  - name: build-args-file
    value: packages/aiobotocore/argfile.conf
  - name: hermetic
    value: "true"
  - name: prefetch-input
    value: |
      {
        "type": "pip",
        "path": "./packages/aiobotocore",
        "allow_binary": "false"
      }
  pipelineRef:
    name: build
  taskRunTemplate: {}
  workspaces:
  - name: git-auth
    secret:
      secretName: '{{ git_auth_secret }}'
status: {}
---
apiVersion: tekton.dev/v1
kind: PipelineRun
metadata:
  annotations:
    build.appstudio.openshift.io/repo: https://github.com/lcarva/calunga?rev={{revision}}
    build.appstudio.redhat.com/commit_sha: '{{revision}}'
    build.appstudio.redhat.com/pull_request_number: '{{pull_request_number}}'
    build.appstudio.redhat.com/target_branch: '{{target_branch}}'
    pipelinesascode.tekton.dev/cancel-in-progress: "true"
    pipelinesascode.tekton.dev/max-keep-runs: "3"
    pipelinesascode.tekton.dev/on-target-branch: "[main]"
    pipelinesascode.tekton.dev/on-event: "[pull_request]"
    pipelinesascode.tekton.dev/on-path-change: "[packages/aiohttp/**]"
  creationTimestamp: null
  labels:
    appstudio.openshift.io/application: calunga
    appstudio.openshift.io/component: aiohttp
    pipelines.appstudio.openshift.io/type: build
  name: aiohttp-on-pull-request
  namespace: calunga-tenant
spec:
  params:
  - name: git-url
    value: '{{source_url}}'
  - name: revision
    value: '{{revision}}'
  - name: output-image
    value: quay.io/redhat-user-workloads/calunga-tenant/aiohttp:on-pr-{{revision}}
  - name: image-expires-after
    value: 5d
  - name: path-context
    value: packages/aiohttp
  - name: dockerfile
    value: Containerfile
  - name: build-args-file
    value: packages/aiohttp/argfile.conf
  - name: hermetic
    value: "true"
  - name: prefetch-input
    value: |
      {
        "type": "pip",
        "path": "./packages/aiohttp",
        "allow_binary": "false"
      }
  pipelineRef:
    name: build
  taskRunTemplate: {}
  workspaces:
  - name: git-auth
    secret:
      secretName: '{{ git_auth_secret }}'
status: {}
---
apiVersion: tekton.dev/v1
kind: PipelineRun
metadata:
  annotations:
    build.appstudio.openshift.io/repo: https://github.com/lcarva/calunga?rev={{revision}}
    build.appstudio.redhat.com/commit_sha: '{{revision}}'
    build.appstudio.redhat.com/pull_request_number: '{{pull_request_number}}'
    build.appstudio.redhat.com/target_branch: '{{target_branch}}'
    pipelinesascode.tekton.dev/cancel-in-progress: "true"
    pipelinesascode.tekton.dev/max-keep-runs: "3"
    pipelinesascode.tekton.dev/on-target-branch: "[main]"
    pipelinesascode.tekton.dev/on-event: "[pull_request]"
    pipelinesascode.tekton.dev/on-path-change: "[packages/anyio/**]"
  creationTimestamp: null
  labels:
    appstudio.openshift.io/application: calunga
    appstudio.openshift.io/component: anyio
    pipelines.appstudio.openshift.io/type: build
  name: anyio-on-pull-request
  namespace: calunga-tenant
spec:
  params:
  - name: git-url
    value: '{{source_url}}'
  - name: revision
    value: '{{revision}}'
  - name: output-image
    value: quay.io/redhat-user-workloads/calunga-tenant/anyio:on-pr-{{revision}}
  - name: image-expires-after
    value: 5d
  - name: path-context
    value: packages/anyio
  - name: dockerfile
    value: Containerfile
  - name: build-args-file
    value: packages/anyio/argfile.conf
  - name: hermetic
    value: "true"
  - name: prefetch-input
    value: |
      {
        "type": "pip",
        "path": "./packages/anyio",
        "allow_binary": "false"
      }
  pipelineRef:
    name: build
  taskRunTemplate: {}
  workspaces:
  - name: git-auth
    secret:
      secretName: '{{ git_auth_secret }}'
status: {}
---
apiVersion: tekton.dev/v1
kind: PipelineRun
metadata:
  annotations:
    build.appstudio.openshift.io/repo: https://github.com/lcarva/calunga?rev={{revision}}
    build.appstudio.redhat.com/commit_sha: '{{revision}}'
    build.appstudio.redhat.com/pull_request_number: '{{pull_request_number}}'
    build.appstudio.redhat.com/target_branch: '{{target_branch}}'
    pipelinesascode.tekton.dev/cancel-in-progress: "true"
    pipelinesascode.tekton.dev/max-keep-runs: "3"
    pipelinesascode.tekton.dev/on-target-branch: "[main]"
    pipelinesascode.tekton.dev/on-event: "[pull_request]"
    pipelinesascode.tekton.dev/on-path-change: "[packages/appdirs/**]"
  creationTimestamp: null
  labels:
    appstudio.openshift.io/application: calunga
    appstudio.openshift.io/component: appdirs
    pipelines.appstudio.openshift.io/type: build
  name: appdirs-on-pull-request
  namespace: calunga-tenant
spec:
  params:
  - name: git-url
    value: '{{source_url}}'
  - name: revision
    value: '{{revision}}'
  - name: output-image
    value: quay.io/redhat-user-workloads/calunga-tenant/appdirs:on-pr-{{revision}}
  - name: image-expires-after
    value: 5d
  - name: path-context
    value: packages/appdirs
  - name: dockerfile
    value: Containerfile
  - name: build-args-file
    value: packages/appdirs/argfile.conf
  - name: hermetic
    value: "true"
  - name: prefetch-input
    value: |
      {
        "type": "pip",
        "path": "./packages/appdirs",
        "allow_binary": "false"
      }
  pipelineRef:
    name: build
  taskRunTemplate: {}
  workspaces:
  - name: git-auth
    secret:
      secretName: '{{ git_auth_secret }}'
status: {}
---
apiVersion: tekton.dev/v1
kind: PipelineRun
metadata:
  annotations:
    build.appstudio.openshift.io/repo: https://github.com/lcarva/calunga?rev={{revision}}
    build.appstudio.redhat.com/commit_sha: '{{revision}}'
    build.appstudio.redhat.com/pull_request_number: '{{pull_request_number}}'
    build.appstudio.redhat.com/target_branch: '{{target_branch}}'
    pipelinesascode.tekton.dev/cancel-in-progress: "true"
    pipelinesascode.tekton.dev/max-keep-runs: "3"
    pipelinesascode.tekton.dev/on-target-branch: "[main]"
    pipelinesascode.tekton.dev/on-event: "[pull_request]"
    pipelinesascode.tekton.dev/on-path-change: "[packages/arrow/**]"
  creationTimestamp: null
  labels:
    appstudio.openshift.io/application: calunga
    appstudio.openshift.io/component: arrow
    pipelines.appstudio.openshift.io/type: build
  name: arrow-on-pull-request
  namespace: calunga-tenant
spec:
  params:
  - name: git-url
    value: '{{source_url}}'
  - name: revision
    value: '{{revision}}'
  - name: output-image
    value: quay.io/redhat-user-workloads/calunga-tenant/arrow:on-pr-{{revision}}
  - name: image-expires-after
    value: 5d
  - name: path-context
    value: packages/arrow
  - name: dockerfile
    value: Containerfile
  - name: build-args-file
    value: packages/arrow/argfile.conf
  - name: hermetic
    value: "true"
  - name: prefetch-input
    value: |
      {
        "type": "pip",
        "path": "./packages/arrow",
        "allow_binary": "false"
      }
  pipelineRef:
    name: build
  taskRunTemplate: {}
  workspaces:
  - name: git-auth
    secret:
      secretName: '{{ git_auth_secret }}'
status: {}
---
apiVersion: tekton.dev/v1
kind: PipelineRun
metadata:
  annotations:
    build.appstudio.openshift.io/repo: https://github.com/lcarva/calunga?rev={{revision}}
    build.appstudio.redhat.com/commit_sha: '{{revision}}'
    build.appstudio.redhat.com/pull_request_number: '{{pull_request_number}}'
    build.appstudio.redhat.com/target_branch: '{{target_branch}}'
    pipelinesascode.tekton.dev/cancel-in-progress: "true"
    pipelinesascode.tekton.dev/max-keep-runs: "3"
    pipelinesascode.tekton.dev/on-target-branch: "[main]"
    pipelinesascode.tekton.dev/on-event: "[pull_request]"
    pipelinesascode.tekton.dev/on-path-change: "[packages/attrs/**]"
  creationTimestamp: null
  labels:
    appstudio.openshift.io/application: calunga
    appstudio.openshift.io/component: attrs
    pipelines.appstudio.openshift.io/type: build
  name: attrs-on-pull-request
  namespace: calunga-tenant
spec:
  params:
  - name: git-url
    value: '{{source_url}}'
  - name: revision
    value: '{{revision}}'
  - name: output-image
    value: quay.io/redhat-user-workloads/calunga-tenant/attrs:on-pr-{{revision}}
  - name: image-expires-after
    value: 5d
  - name: path-context
    value: packages/attrs
  - name: dockerfile
    value: Containerfile
  - name: build-args-file
    value: packages/attrs/argfile.conf
  - name: hermetic
    value: "true"
  - name: prefetch-input
    value: |
      {
        "type": "pip",
        "path": "./packages/attrs",
        "allow_binary": "false"
      }
  pipelineRef:
    name: build
  taskRunTemplate: {}
  workspaces:
  - name: git-auth
    secret:
      secretName: '{{ git_auth_secret }}'
status: {}
---
apiVersion: tekton.dev/v1
kind: PipelineRun
metadata:
  annotations:
    build.appstudio.openshift.io/repo: https://github.com/lcarva/calunga?rev={{revision}}
    build.appstudio.redhat.com/commit_sha: '{{revision}}'
    build.appstudio.redhat.com/pull_request_number: '{{pull_request_number}}'
    build.appstudio.redhat.com/target_branch: '{{target_branch}}'
    pipelinesascode.tekton.dev/cancel-in-progress: "true"
    pipelinesascode.tekton.dev/max-keep-runs: "3"
    pipelinesascode.tekton.dev/on-target-branch: "[main]"
    pipelinesascode.tekton.dev/on-event: "[pull_request]"
    pipelinesascode.tekton.dev/on-path-change: "[packages/beautifulsoup4/**]"
  creationTimestamp: null
  labels:
    appstudio.openshift.io/application: calunga
    appstudio.openshift.io/component: beautifulsoup4
    pipelines.appstudio.openshift.io/type: build
  name: beautifulsoup4-on-pull-request
  namespace: calunga-tenant
spec:
  params:
  - name: git-url
    value: '{{source_url}}'
  - name: revision
    value: '{{revision}}'
  - name: output-image
    value: quay.io/redhat-user-workloads/calunga-tenant/beautifulsoup4:on-pr-{{revision}}
  - name: image-expires-after
    value: 5d
  - name: path-context
    value: packages/beautifulsoup4
  - name: dockerfile
    value: Containerfile
  - name: build-args-file
    value: packages/beautifulsoup4/argfile.conf
  - name: hermetic
    value: "true"
  - name: prefetch-input
    value: |
      {
        "type": "pip",
        "path": "./packages/beautifulsoup4",
        "allow_binary": "false"
      }
  pipelineRef:
    name: build
  taskRunTemplate: {}
  workspaces:
  - name: git-auth
    secret:
      secretName: '{{ git_auth_secret }}'
status: {}
---
apiVersion: tekton.dev/v1
kind: PipelineRun
metadata:
  annotations:
    build.appstudio.openshift.io/repo: https://github.com/lcarva/calunga?rev={{revision}}
    build.appstudio.redhat.com/commit_sha: '{{revision}}'
    build.appstudio.redhat.com/pull_request_number: '{{pull_request_number}}'
    build.appstudio.redhat.com/target_branch: '{{target_branch}}'
    pipelinesascode.tekton.dev/cancel-in-progress: "true"
    pipelinesascode.tekton.dev/max-keep-runs: "3"
    pipelinesascode.tekton.dev/on-target-branch: "[main]"
    pipelinesascode.tekton.dev/on-event: "[pull_request]"
    pipelinesascode.tekton.dev/on-path-change: "[packages/black/**]"
  creationTimestamp: null
  labels:
    appstudio.openshift.io/application: calunga
    appstudio.openshift.io/component: black
    pipelines.appstudio.openshift.io/type: build
  name: black-on-pull-request
  namespace: calunga-tenant
spec:
  params:
  - name: git-url
    value: '{{source_url}}'
  - name: revision
    value: '{{revision}}'
  - name: output-image
    value: quay.io/redhat-user-workloads/calunga-tenant/black:on-pr-{{revision}}
  - name: image-expires-after
    value: 5d
  - name: path-context
    value: packages/black
  - name: dockerfile
    value: Containerfile
  - name: build-args-file
    value: packages/black/argfile.conf
  - name: hermetic
    value: "true"
  - name: prefetch-input
    value: |
      {
        "type": "pip",
        "path": "./packages/black",
        "allow_binary": "false"
      }
  pipelineRef:
    name: build
  taskRunTemplate: {}
  workspaces:
  - name: git-auth
    secret:
      secretName: '{{ git_auth_secret }}'
status: {}
---
apiVersion: tekton.dev/v1
kind: PipelineRun
metadata:
  annotations:
    build.appstudio.openshift.io/repo: https://github.com/lcarva/calunga?rev={{revision}}
    build.appstudio.redhat.com/commit_sha: '{{revision}}'
    build.appstudio.redhat.com/pull_request_number: '{{pull_request_number}}'
    build.appstudio.redhat.com/target_branch: '{{target_branch}}'
    pipelinesascode.tekton.dev/cancel-in-progress: "true"
    pipelinesascode.tekton.dev/max-keep-runs: "3"
    pipelinesascode.tekton.dev/on-target-branch: "[main]"
    pipelinesascode.tekton.dev/on-event: "[pull_request]"
    pipelinesascode.tekton.dev/on-path-change: "[packages/blinker/**]"
  creationTimestamp: null
  labels:
    appstudio.openshift.io/application: calunga
    appstudio.openshift.io/component: blinker
    pipelines.appstudio.openshift.io/type: build
  name: blinker-on-pull-request
  namespace: calunga-tenant
spec:
  params:
  - name: git-url
    value: '{{source_url}}'
  - name: revision
    value: '{{revision}}'
  - name: output-image
    value: quay.io/redhat-user-workloads/calunga-tenant/blinker:on-pr-{{revision}}
  - name: image-expires-after
    value: 5d
  - name: path-context
    value: packages/blinker
  - name: dockerfile
    value: Containerfile
  - name: build-args-file
    value: packages/blinker/argfile.conf
  - name: hermetic
    value: "true"
  - name: prefetch-input
    value: |
      {
        "type": "pip",
        "path": "./packages/blinker",
        "allow_binary": "false"
      }
  pipelineRef:
    name: build
  taskRunTemplate: {}
  workspaces:
  - name: git-auth
    secret:
      secretName: '{{ git_auth_secret }}'
status: {}
---
apiVersion: tekton.dev/v1
kind: PipelineRun
metadata:
  annotations:
    build.appstudio.openshift.io/repo: https://github.com/lcarva/calunga?rev={{revision}}
    build.appstudio.redhat.com/commit_sha: '{{revision}}'
    build.appstudio.redhat.com/pull_request_number: '{{pull_request_number}}'
    build.appstudio.redhat.com/target_branch: '{{target_branch}}'
    pipelinesascode.tekton.dev/cancel-in-progress: "true"
    pipelinesascode.tekton.dev/max-keep-runs: "3"
    pipelinesascode.tekton.dev/on-target-branch: "[main]"
    pipelinesascode.tekton.dev/on-event: "[pull_request]"
    pipelinesascode.tekton.dev/on-path-change: "[packages/bokeh/**]"
  creationTimestamp: null
  labels:
    appstudio.openshift.io/application: calunga
    appstudio.openshift.io/component: bokeh
    pipelines.appstudio.openshift.io/type: build
  name: bokeh-on-pull-request
  namespace: calunga-tenant
spec:
  params:
  - name: git-url
    value: '{{source_url}}'
  - name: revision
    value: '{{revision}}'
  - name: output-image
    value: quay.io/redhat-user-workloads/calunga-tenant/bokeh:on-pr-{{revision}}
  - name: image-expires-after
    value: 5d
  - name: path-context
    value: packages/bokeh
  - name: dockerfile
    value: Containerfile
  - name: build-args-file
    value: packages/bokeh/argfile.conf
  - name: hermetic
    value: "true"
  - name: prefetch-input
    value: |
      {
        "type": "pip",
        "path": "./packages/bokeh",
        "allow_binary": "false"
      }
  pipelineRef:
    name: build
  taskRunTemplate: {}
  workspaces:
  - name: git-auth
    secret:
      secretName: '{{ git_auth_secret }}'
status: {}
---
apiVersion: tekton.dev/v1
kind: PipelineRun
metadata:
  annotations:
    build.appstudio.openshift.io/repo: https://github.com/lcarva/calunga?rev={{revision}}
    build.appstudio.redhat.com/commit_sha: '{{revision}}'
    build.appstudio.redhat.com/pull_request_number: '{{pull_request_number}}'
    build.appstudio.redhat.com/target_branch: '{{target_branch}}'
    pipelinesascode.tekton.dev/cancel-in-progress: "true"
    pipelinesascode.tekton.dev/max-keep-runs: "3"
    pipelinesascode.tekton.dev/on-target-branch: "[main]"
    pipelinesascode.tekton.dev/on-event: "[pull_request]"
    pipelinesascode.tekton.dev/on-path-change: "[packages/boto3/**]"
  creationTimestamp: null
  labels:
    appstudio.openshift.io/application: calunga
    appstudio.openshift.io/component: boto3
    pipelines.appstudio.openshift.io/type: build
  name: boto3-on-pull-request
  namespace: calunga-tenant
spec:
  params:
  - name: git-url
    value: '{{source_url}}'
  - name: revision
    value: '{{revision}}'
  - name: output-image
    value: quay.io/redhat-user-workloads/calunga-tenant/boto3:on-pr-{{revision}}
  - name: image-expires-after
    value: 5d
  - name: path-context
    value: packages/boto3
  - name: dockerfile
    value: Containerfile
  - name: build-args-file
    value: packages/boto3/argfile.conf
  - name: hermetic
    value: "true"
  - name: prefetch-input
    value: |
      {
        "type": "pip",
        "path": "./packages/boto3",
        "allow_binary": "false"
      }
  pipelineRef:
    name: build
  taskRunTemplate: {}
  workspaces:
  - name: git-auth
    secret:
      secretName: '{{ git_auth_secret }}'
status: {}
---
apiVersion: tekton.dev/v1
kind: PipelineRun
metadata:
  annotations:
    build.appstudio.openshift.io/repo: https://github.com/lcarva/calunga?rev={{revision}}
    build.appstudio.redhat.com/commit_sha: '{{revision}}'
    build.appstudio.redhat.com/pull_request_number: '{{pull_request_number}}'
    build.appstudio.redhat.com/target_branch: '{{target_branch}}'
    pipelinesascode.tekton.dev/cancel-in-progress: "true"
    pipelinesascode.tekton.dev/max-keep-runs: "3"
    pipelinesascode.tekton.dev/on-target-branch: "[main]"
    pipelinesascode.tekton.dev/on-event: "[pull_request]"
    pipelinesascode.tekton.dev/on-path-change: "[packages/botocore/**]"
  creationTimestamp: null
  labels:
    appstudio.openshift.io/application: calunga
    appstudio.openshift.io/component: botocore
    pipelines.appstudio.openshift.io/type: build
  name: botocore-on-pull-request
  namespace: calunga-tenant
spec:
  params:
  - name: git-url
    value: '{{source_url}}'
  - name: revision
    value: '{{revision}}'
  - name: output-image
    value: quay.io/redhat-user-workloads/calunga-tenant/botocore:on-pr-{{revision}}
  - name: image-expires-after
    value: 5d
  - name: path-context
    value: packages/botocore
  - name: dockerfile
    value: Containerfile
  - name: build-args-file
    value: packages/botocore/argfile.conf
  - name: hermetic
    value: "true"
  - name: prefetch-input
    value: |
      {
        "type": "pip",
        "path": "./packages/botocore",
        "allow_binary": "false"
      }
  pipelineRef:
    name: build
  taskRunTemplate: {}
  workspaces:
  - name: git-auth
    secret:
      secretName: '{{ git_auth_secret }}'
status: {}
---
apiVersion: tekton.dev/v1
kind: PipelineRun
metadata:
  annotations:
    build.appstudio.openshift.io/repo: https://github.com/lcarva/calunga?rev={{revision}}
    build.appstudio.redhat.com/commit_sha: '{{revision}}'
    build.appstudio.redhat.com/pull_request_number: '{{pull_request_number}}'
    build.appstudio.redhat.com/target_branch: '{{target_branch}}'
    pipelinesascode.tekton.dev/cancel-in-progress: "true"
    pipelinesascode.tekton.dev/max-keep-runs: "3"
    pipelinesascode.tekton.dev/on-target-branch: "[main]"
    pipelinesascode.tekton.dev/on-event: "[pull_request]"
    pipelinesascode.tekton.dev/on-path-change: "[packages/cachetools/**]"
  creationTimestamp: null
  labels:
    appstudio.openshift.io/application: calunga
    appstudio.openshift.io/component: cachetools
    pipelines.appstudio.openshift.io/type: build
  name: cachetools-on-pull-request
  namespace: calunga-tenant
spec:
  params:
  - name: git-url
    value: '{{source_url}}'
  - name: revision
    value: '{{revision}}'
  - name: output-image
    value: quay.io/redhat-user-workloads/calunga-tenant/cachetools:on-pr-{{revision}}
  - name: image-expires-after
    value: 5d
  - name: path-context
    value: packages/cachetools
  - name: dockerfile
    value: Containerfile
  - name: build-args-file
    value: packages/cachetools/argfile.conf
  - name: hermetic
    value: "true"
  - name: prefetch-input
    value: |
      {
        "type": "pip",
        "path": "./packages/cachetools",
        "allow_binary": "false"
      }
  pipelineRef:
    name: build
  taskRunTemplate: {}
  workspaces:
  - name: git-auth
    secret:
      secretName: '{{ git_auth_secret }}'
status: {}
---
apiVersion: tekton.dev/v1
kind: PipelineRun
metadata:
  annotations:
    build.appstudio.openshift.io/repo: https://github.com/lcarva/calunga?rev={{revision}}
    build.appstudio.redhat.com/commit_sha: '{{revision}}'
    build.appstudio.redhat.com/pull_request_number: '{{pull_request_number}}'
    build.appstudio.redhat.com/target_branch: '{{target_branch}}'
    pipelinesascode.tekton.dev/cancel-in-progress: "true"
    pipelinesascode.tekton.dev/max-keep-runs: "3"
    pipelinesascode.tekton.dev/on-target-branch: "[main]"
    pipelinesascode.tekton.dev/on-event: "[pull_request]"
    pipelinesascode.tekton.dev/on-path-change: "[packages/calver/**]"
  creationTimestamp: null
  labels:
    appstudio.openshift.io/application: calunga
    appstudio.openshift.io/component: calver
    pipelines.appstudio.openshift.io/type: build
  name: calver-on-pull-request
  namespace: calunga-tenant
spec:
  params:
  - name: git-url
    value: '{{source_url}}'
  - name: revision
    value: '{{revision}}'
  - name: output-image
    value: quay.io/redhat-user-workloads/calunga-tenant/calver:on-pr-{{revision}}
  - name: image-expires-after
    value: 5d
  - name: path-context
    value: packages/calver
  - name: dockerfile
    value: Containerfile
  - name: build-args-file
    value: packages/calver/argfile.conf
  - name: hermetic
    value: "true"
  - name: prefetch-input
    value: |
      {
        "type": "pip",
        "path": "./packages/calver",
        "allow_binary": "false"
      }
  pipelineRef:
    name: build
  taskRunTemplate: {}
  workspaces:
  - name: git-auth
    secret:
      secretName: '{{ git_auth_secret }}'
status: {}
---
apiVersion: tekton.dev/v1
kind: PipelineRun
metadata:
  annotations:
    build.appstudio.openshift.io/repo: https://github.com/lcarva/calunga?rev={{revision}}
    build.appstudio.redhat.com/commit_sha: '{{revision}}'
    build.appstudio.redhat.com/pull_request_number: '{{pull_request_number}}'
    build.appstudio.redhat.com/target_branch: '{{target_branch}}'
    pipelinesascode.tekton.dev/cancel-in-progress: "true"
    pipelinesascode.tekton.dev/max-keep-runs: "3"
    pipelinesascode.tekton.dev/on-target-branch: "[main]"
    pipelinesascode.tekton.dev/on-event: "[pull_request]"
    pipelinesascode.tekton.dev/on-path-change: "[packages/cffi/**]"
  creationTimestamp: null
  labels:
    appstudio.openshift.io/application: calunga
    appstudio.openshift.io/component: cffi
    pipelines.appstudio.openshift.io/type: build
  name: cffi-on-pull-request
  namespace: calunga-tenant
spec:
  params:
  - name: git-url
    value: '{{source_url}}'
  - name: revision
    value: '{{revision}}'
  - name: output-image
    value: quay.io/redhat-user-workloads/calunga-tenant/cffi:on-pr-{{revision}}
  - name: image-expires-after
    value: 5d
  - name: path-context
    value: packages/cffi
  - name: dockerfile
    value: Containerfile
  - name: build-args-file
    value: packages/cffi/argfile.conf
  - name: hermetic
    value: "true"
  - name: prefetch-input
    value: |
      {
        "type": "pip",
        "path": "./packages/cffi",
        "allow_binary": "false"
      }
  pipelineRef:
    name: build
  taskRunTemplate: {}
  workspaces:
  - name: git-auth
    secret:
      secretName: '{{ git_auth_secret }}'
status: {}
---
apiVersion: tekton.dev/v1
kind: PipelineRun
metadata:
  annotations:
    build.appstudio.openshift.io/repo: https://github.com/lcarva/calunga?rev={{revision}}
    build.appstudio.redhat.com/commit_sha: '{{revision}}'
    build.appstudio.redhat.com/pull_request_number: '{{pull_request_number}}'
    build.appstudio.redhat.com/target_branch: '{{target_branch}}'
    pipelinesascode.tekton.dev/cancel-in-progress: "true"
    pipelinesascode.tekton.dev/max-keep-runs: "3"
    pipelinesascode.tekton.dev/on-target-branch: "[main]"
    pipelinesascode.tekton.dev/on-event: "[pull_request]"
    pipelinesascode.tekton.dev/on-path-change: "[packages/chardet/**]"
  creationTimestamp: null
  labels:
    appstudio.openshift.io/application: calunga
    appstudio.openshift.io/component: chardet
    pipelines.appstudio.openshift.io/type: build
  name: chardet-on-pull-request
  namespace: calunga-tenant
spec:
  params:
  - name: git-url
    value: '{{source_url}}'
  - name: revision
    value: '{{revision}}'
  - name: output-image
    value: quay.io/redhat-user-workloads/calunga-tenant/chardet:on-pr-{{revision}}
  - name: image-expires-after
    value: 5d
  - name: path-context
    value: packages/chardet
  - name: dockerfile
    value: Containerfile
  - name: build-args-file
    value: packages/chardet/argfile.conf
  - name: hermetic
    value: "true"
  - name: prefetch-input
    value: |
      {
        "type": "pip",
        "path": "./packages/chardet",
        "allow_binary": "false"
      }
  pipelineRef:
    name: build
  taskRunTemplate: {}
  workspaces:
  - name: git-auth
    secret:
      secretName: '{{ git_auth_secret }}'
status: {}
---
apiVersion: tekton.dev/v1
kind: PipelineRun
metadata:
  annotations:
    build.appstudio.openshift.io/repo: https://github.com/lcarva/calunga?rev={{revision}}
    build.appstudio.redhat.com/commit_sha: '{{revision}}'
    build.appstudio.redhat.com/pull_request_number: '{{pull_request_number}}'
    build.appstudio.redhat.com/target_branch: '{{target_branch}}'
    pipelinesascode.tekton.dev/cancel-in-progress: "true"
    pipelinesascode.tekton.dev/max-keep-runs: "3"
    pipelinesascode.tekton.dev/on-target-branch: "[main]"
    pipelinesascode.tekton.dev/on-event: "[pull_request]"
    pipelinesascode.tekton.dev/on-path-change: "[packages/charset-normalizer/**]"
  creationTimestamp: null
  labels:
    appstudio.openshift.io/application: calunga
    appstudio.openshift.io/component: charset-normalizer
    pipelines.appstudio.openshift.io/type: build
  name: charset-normalizer-on-pull-request
  namespace: calunga-tenant
spec:
  params:
  - name: git-url
    value: '{{source_url}}'
  - name: revision
    value: '{{revision}}'
  - name: output-image
    value: quay.io/redhat-user-workloads/calunga-tenant/charset-normalizer:on-pr-{{revision}}
  - name: image-expires-after
    value: 5d
  - name: path-context
    value: packages/charset-normalizer
  - name: dockerfile
    value: Containerfile
  - name: build-args-file
    value: packages/charset-normalizer/argfile.conf
  - name: hermetic
    value: "true"
  - name: prefetch-input
    value: |
      {
        "type": "pip",
        "path": "./packages/charset-normalizer",
        "allow_binary": "false"
      }
  pipelineRef:
    name: build
  taskRunTemplate: {}
  workspaces:
  - name: git-auth
    secret:
      secretName: '{{ git_auth_secret }}'
status: {}
---
apiVersion: tekton.dev/v1
kind: PipelineRun
metadata:
  annotations:
    build.appstudio.openshift.io/repo: https://github.com/lcarva/calunga?rev={{revision}}
    build.appstudio.redhat.com/commit_sha: '{{revision}}'
    build.appstudio.redhat.com/pull_request_number: '{{pull_request_number}}'
    build.appstudio.redhat.com/target_branch: '{{target_branch}}'
    pipelinesascode.tekton.dev/cancel-in-progress: "true"
    pipelinesascode.tekton.dev/max-keep-runs: "3"
    pipelinesascode.tekton.dev/on-target-branch: "[main]"
    pipelinesascode.tekton.dev/on-event: "[pull_request]"
    pipelinesascode.tekton.dev/on-path-change: "[packages/click/**]"
  creationTimestamp: null
  labels:
    appstudio.openshift.io/application: calunga
    appstudio.openshift.io/component: click
    pipelines.appstudio.openshift.io/type: build
  name: click-on-pull-request
  namespace: calunga-tenant
spec:
  params:
  - name: git-url
    value: '{{source_url}}'
  - name: revision
    value: '{{revision}}'
  - name: output-image
    value: quay.io/redhat-user-workloads/calunga-tenant/click:on-pr-{{revision}}
  - name: image-expires-after
    value: 5d
  - name: path-context
    value: packages/click
  - name: dockerfile
    value: Containerfile
  - name: build-args-file
    value: packages/click/argfile.conf
  - name: hermetic
    value: "true"
  - name: prefetch-input
    value: |
      {
        "type": "pip",
        "path": "./packages/click",
        "allow_binary": "false"
      }
  pipelineRef:
    name: build
  taskRunTemplate: {}
  workspaces:
  - name: git-auth
    secret:
      secretName: '{{ git_auth_secret }}'
status: {}
---
apiVersion: tekton.dev/v1
kind: PipelineRun
metadata:
  annotations:
    build.appstudio.openshift.io/repo: https://github.com/lcarva/calunga?rev={{revision}}
    build.appstudio.redhat.com/commit_sha: '{{revision}}'
    build.appstudio.redhat.com/pull_request_number: '{{pull_request_number}}'
    build.appstudio.redhat.com/target_branch: '{{target_branch}}'
    pipelinesascode.tekton.dev/cancel-in-progress: "true"
    pipelinesascode.tekton.dev/max-keep-runs: "3"
    pipelinesascode.tekton.dev/on-target-branch: "[main]"
    pipelinesascode.tekton.dev/on-event: "[pull_request]"
    pipelinesascode.tekton.dev/on-path-change: "[packages/click-plugins/**]"
  creationTimestamp: null
  labels:
    appstudio.openshift.io/application: calunga
    appstudio.openshift.io/component: click-plugins
    pipelines.appstudio.openshift.io/type: build
  name: click-plugins-on-pull-request
  namespace: calunga-tenant
spec:
  params:
  - name: git-url
    value: '{{source_url}}'
  - name: revision
    value: '{{revision}}'
  - name: output-image
    value: quay.io/redhat-user-workloads/calunga-tenant/click-plugins:on-pr-{{revision}}
  - name: image-expires-after
    value: 5d
  - name: path-context
    value: packages/click-plugins
  - name: dockerfile
    value: Containerfile
  - name: build-args-file
    value: packages/click-plugins/argfile.conf
  - name: hermetic
    value: "true"
  - name: prefetch-input
    value: |
      {
        "type": "pip",
        "path": "./packages/click-plugins",
        "allow_binary": "false"
      }
  pipelineRef:
    name: build
  taskRunTemplate: {}
  workspaces:
  - name: git-auth
    secret:
      secretName: '{{ git_auth_secret }}'
status: {}
---
apiVersion: tekton.dev/v1
kind: PipelineRun
metadata:
  annotations:
    build.appstudio.openshift.io/repo: https://github.com/lcarva/calunga?rev={{revision}}
    build.appstudio.redhat.com/commit_sha: '{{revision}}'
    build.appstudio.redhat.com/pull_request_number: '{{pull_request_number}}'
    build.appstudio.redhat.com/target_branch: '{{target_branch}}'
    pipelinesascode.tekton.dev/cancel-in-progress: "true"
    pipelinesascode.tekton.dev/max-keep-runs: "3"
    pipelinesascode.tekton.dev/on-target-branch: "[main]"
    pipelinesascode.tekton.dev/on-event: "[pull_request]"
    pipelinesascode.tekton.dev/on-path-change: "[packages/colorama/**]"
  creationTimestamp: null
  labels:
    appstudio.openshift.io/application: calunga
    appstudio.openshift.io/component: colorama
    pipelines.appstudio.openshift.io/type: build
  name: colorama-on-pull-request
  namespace: calunga-tenant
spec:
  params:
  - name: git-url
    value: '{{source_url}}'
  - name: revision
    value: '{{revision}}'
  - name: output-image
    value: quay.io/redhat-user-workloads/calunga-tenant/colorama:on-pr-{{revision}}
  - name: image-expires-after
    value: 5d
  - name: path-context
    value: packages/colorama
  - name: dockerfile
    value: Containerfile
  - name: build-args-file
    value: packages/colorama/argfile.conf
  - name: hermetic
    value: "true"
  - name: prefetch-input
    value: |
      {
        "type": "pip",
        "path": "./packages/colorama",
        "allow_binary": "false"
      }
  pipelineRef:
    name: build
  taskRunTemplate: {}
  workspaces:
  - name: git-auth
    secret:
      secretName: '{{ git_auth_secret }}'
status: {}
---
apiVersion: tekton.dev/v1
kind: PipelineRun
metadata:
  annotations:
    build.appstudio.openshift.io/repo: https://github.com/lcarva/calunga?rev={{revision}}
    build.appstudio.redhat.com/commit_sha: '{{revision}}'
    build.appstudio.redhat.com/pull_request_number: '{{pull_request_number}}'
    build.appstudio.redhat.com/target_branch: '{{target_branch}}'
    pipelinesascode.tekton.dev/cancel-in-progress: "true"
    pipelinesascode.tekton.dev/max-keep-runs: "3"
    pipelinesascode.tekton.dev/on-target-branch: "[main]"
    pipelinesascode.tekton.dev/on-event: "[pull_request]"
    pipelinesascode.tekton.dev/on-path-change: "[packages/cryptography/**]"
  creationTimestamp: null
  labels:
    appstudio.openshift.io/application: calunga
    appstudio.openshift.io/component: cryptography
    pipelines.appstudio.openshift.io/type: build
  name: cryptography-on-pull-request
  namespace: calunga-tenant
spec:
  params:
  - name: git-url
    value: '{{source_url}}'
  - name: revision
    value: '{{revision}}'
  - name: output-image
    value: quay.io/redhat-user-workloads/calunga-tenant/cryptography:on-pr-{{revision}}
  - name: image-expires-after
    value: 5d
  - name: path-context
    value: packages/cryptography
  - name: dockerfile
    value: Containerfile
  - name: build-args-file
    value: packages/cryptography/argfile.conf
  - name: hermetic
    value: "true"
  - name: prefetch-input
    value: |
      {
        "type": "pip",
        "path": "./packages/cryptography",
        "allow_binary": "false"
      }
  pipelineRef:
    name: build
  taskRunTemplate: {}
  workspaces:
  - name: git-auth
    secret:
      secretName: '{{ git_auth_secret }}'
status: {}
---
apiVersion: tekton.dev/v1
kind: PipelineRun
metadata:
  annotations:
    build.appstudio.openshift.io/repo: https://github.com/lcarva/calunga?rev={{revision}}
    build.appstudio.redhat.com/commit_sha: '{{revision}}'
    build.appstudio.redhat.com/pull_request_number: '{{pull_request_number}}'
    build.appstudio.redhat.com/target_branch: '{{target_branch}}'
    pipelinesascode.tekton.dev/cancel-in-progress: "true"
    pipelinesascode.tekton.dev/max-keep-runs: "3"
    pipelinesascode.tekton.dev/on-target-branch: "[main]"
    pipelinesascode.tekton.dev/on-event: "[pull_request]"
    pipelinesascode.tekton.dev/on-path-change: "[packages/distlib/**]"
  creationTimestamp: null
  labels:
    appstudio.openshift.io/application: calunga
    appstudio.openshift.io/component: distlib
    pipelines.appstudio.openshift.io/type: build
  name: distlib-on-pull-request
  namespace: calunga-tenant
spec:
  params:
  - name: git-url
    value: '{{source_url}}'
  - name: revision
    value: '{{revision}}'
  - name: output-image
    value: quay.io/redhat-user-workloads/calunga-tenant/distlib:on-pr-{{revision}}
  - name: image-expires-after
    value: 5d
  - name: path-context
    value: packages/distlib
  - name: dockerfile
    value: Containerfile
  - name: build-args-file
    value: packages/distlib/argfile.conf
  - name: hermetic
    value: "true"
  - name: prefetch-input
    value: |
      {
        "type": "pip",
        "path": "./packages/distlib",
        "allow_binary": "false"
      }
  pipelineRef:
    name: build
  taskRunTemplate: {}
  workspaces:
  - name: git-auth
    secret:
      secretName: '{{ git_auth_secret }}'
status: {}
---
apiVersion: tekton.dev/v1
kind: PipelineRun
metadata:
  annotations:
    build.appstudio.openshift.io/repo: https://github.com/lcarva/calunga?rev={{revision}}
    build.appstudio.redhat.com/commit_sha: '{{revision}}'
    build.appstudio.redhat.com/pull_request_number: '{{pull_request_number}}'
    build.appstudio.redhat.com/target_branch: '{{target_branch}}'
    pipelinesascode.tekton.dev/cancel-in-progress: "true"
    pipelinesascode.tekton.dev/max-keep-runs: "3"
    pipelinesascode.tekton.dev/on-target-branch: "[main]"
    pipelinesascode.tekton.dev/on-event: "[pull_request]"
    pipelinesascode.tekton.dev/on-path-change: "[packages/django/**]"
  creationTimestamp: null
  labels:
    appstudio.openshift.io/application: calunga
    appstudio.openshift.io/component: django
    pipelines.appstudio.openshift.io/type: build
  name: django-on-pull-request
  namespace: calunga-tenant
spec:
  params:
  - name: git-url
    value: '{{source_url}}'
  - name: revision
    value: '{{revision}}'
  - name: output-image
    value: quay.io/redhat-user-workloads/calunga-tenant/django:on-pr-{{revision}}
  - name: image-expires-after
    value: 5d
  - name: path-context
    value: packages/django
  - name: dockerfile
    value: Containerfile
  - name: build-args-file
    value: packages/django/argfile.conf
  - name: hermetic
    value: "true"
  - name: prefetch-input
    value: |
      {
        "type": "pip",
        "path": "./packages/django",
        "allow_binary": "false"
      }
  pipelineRef:
    name: build
  taskRunTemplate: {}
  workspaces:
  - name: git-auth
    secret:
      secretName: '{{ git_auth_secret }}'
status: {}
---
apiVersion: tekton.dev/v1
kind: PipelineRun
metadata:
  annotations:
    build.appstudio.openshift.io/repo: https://github.com/lcarva/calunga?rev={{revision}}
    build.appstudio.redhat.com/commit_sha: '{{revision}}'
    build.appstudio.redhat.com/pull_request_number: '{{pull_request_number}}'
    build.appstudio.redhat.com/target_branch: '{{target_branch}}'
    pipelinesascode.tekton.dev/cancel-in-progress: "true"
    pipelinesascode.tekton.dev/max-keep-runs: "3"
    pipelinesascode.tekton.dev/on-target-branch: "[main]"
    pipelinesascode.tekton.dev/on-event: "[pull_request]"
    pipelinesascode.tekton.dev/on-path-change: "[packages/docutils/**]"
  creationTimestamp: null
  labels:
    appstudio.openshift.io/application: calunga
    appstudio.openshift.io/component: docutils
    pipelines.appstudio.openshift.io/type: build
  name: docutils-on-pull-request
  namespace: calunga-tenant
spec:
  params:
  - name: git-url
    value: '{{source_url}}'
  - name: revision
    value: '{{revision}}'
  - name: output-image
    value: quay.io/redhat-user-workloads/calunga-tenant/docutils:on-pr-{{revision}}
  - name: image-expires-after
    value: 5d
  - name: path-context
    value: packages/docutils
  - name: dockerfile
    value: Containerfile
  - name: build-args-file
    value: packages/docutils/argfile.conf
  - name: hermetic
    value: "true"
  - name: prefetch-input
    value: |
      {
        "type": "pip",
        "path": "./packages/docutils",
        "allow_binary": "false"
      }
  pipelineRef:
    name: build
  taskRunTemplate: {}
  workspaces:
  - name: git-auth
    secret:
      secretName: '{{ git_auth_secret }}'
status: {}
---
apiVersion: tekton.dev/v1
kind: PipelineRun
metadata:
  annotations:
    build.appstudio.openshift.io/repo: https://github.com/lcarva/calunga?rev={{revision}}
    build.appstudio.redhat.com/commit_sha: '{{revision}}'
    build.appstudio.redhat.com/pull_request_number: '{{pull_request_number}}'
    build.appstudio.redhat.com/target_branch: '{{target_branch}}'
    pipelinesascode.tekton.dev/cancel-in-progress: "true"
    pipelinesascode.tekton.dev/max-keep-runs: "3"
    pipelinesascode.tekton.dev/on-target-branch: "[main]"
    pipelinesascode.tekton.dev/on-event: "[pull_request]"
    pipelinesascode.tekton.dev/on-path-change: "[packages/faker/**]"
  creationTimestamp: null
  labels:
    appstudio.openshift.io/application: calunga
    appstudio.openshift.io/component: faker
    pipelines.appstudio.openshift.io/type: build
  name: faker-on-pull-request
  namespace: calunga-tenant
spec:
  params:
  - name: git-url
    value: '{{source_url}}'
  - name: revision
    value: '{{revision}}'
  - name: output-image
    value: quay.io/redhat-user-workloads/calunga-tenant/faker:on-pr-{{revision}}
  - name: image-expires-after
    value: 5d
  - name: path-context
    value: packages/faker
  - name: dockerfile
    value: Containerfile
  - name: build-args-file
    value: packages/faker/argfile.conf
  - name: hermetic
    value: "true"
  - name: prefetch-input
    value: |
      {
        "type": "pip",
        "path": "./packages/faker",
        "allow_binary": "false"
      }
  pipelineRef:
    name: build
  taskRunTemplate: {}
  workspaces:
  - name: git-auth
    secret:
      secretName: '{{ git_auth_secret }}'
status: {}
---
apiVersion: tekton.dev/v1
kind: PipelineRun
metadata:
  annotations:
    build.appstudio.openshift.io/repo: https://github.com/lcarva/calunga?rev={{revision}}
    build.appstudio.redhat.com/commit_sha: '{{revision}}'
    build.appstudio.redhat.com/pull_request_number: '{{pull_request_number}}'
    build.appstudio.redhat.com/target_branch: '{{target_branch}}'
    pipelinesascode.tekton.dev/cancel-in-progress: "true"
    pipelinesascode.tekton.dev/max-keep-runs: "3"
    pipelinesascode.tekton.dev/on-target-branch: "[main]"
    pipelinesascode.tekton.dev/on-event: "[pull_request]"
    pipelinesascode.tekton.dev/on-path-change: "[packages/fastavro/**]"
  creationTimestamp: null
  labels:
    appstudio.openshift.io/application: calunga
    appstudio.openshift.io/component: fastavro
    pipelines.appstudio.openshift.io/type: build
  name: fastavro-on-pull-request
  namespace: calunga-tenant
spec:
  params:
  - name: git-url
    value: '{{source_url}}'
  - name: revision
    value: '{{revision}}'
  - name: output-image
    value: quay.io/redhat-user-workloads/calunga-tenant/fastavro:on-pr-{{revision}}
  - name: image-expires-after
    value: 5d
  - name: path-context
    value: packages/fastavro
  - name: dockerfile
    value: Containerfile
  - name: build-args-file
    value: packages/fastavro/argfile.conf
  - name: hermetic
    value: "true"
  - name: prefetch-input
    value: |
      {
        "type": "pip",
        "path": "./packages/fastavro",
        "allow_binary": "false"
      }
  pipelineRef:
    name: build
  taskRunTemplate: {}
  workspaces:
  - name: git-auth
    secret:
      secretName: '{{ git_auth_secret }}'
status: {}
---
apiVersion: tekton.dev/v1
kind: PipelineRun
metadata:
  annotations:
    build.appstudio.openshift.io/repo: https://github.com/lcarva/calunga?rev={{revision}}
    build.appstudio.redhat.com/commit_sha: '{{revision}}'
    build.appstudio.redhat.com/pull_request_number: '{{pull_request_number}}'
    build.appstudio.redhat.com/target_branch: '{{target_branch}}'
    pipelinesascode.tekton.dev/cancel-in-progress: "true"
    pipelinesascode.tekton.dev/max-keep-runs: "3"
    pipelinesascode.tekton.dev/on-target-branch: "[main]"
    pipelinesascode.tekton.dev/on-event: "[pull_request]"
    pipelinesascode.tekton.dev/on-path-change: "[packages/filelock/**]"
  creationTimestamp: null
  labels:
    appstudio.openshift.io/application: calunga
    appstudio.openshift.io/component: filelock
    pipelines.appstudio.openshift.io/type: build
  name: filelock-on-pull-request
  namespace: calunga-tenant
spec:
  params:
  - name: git-url
    value: '{{source_url}}'
  - name: revision
    value: '{{revision}}'
  - name: output-image
    value: quay.io/redhat-user-workloads/calunga-tenant/filelock:on-pr-{{revision}}
  - name: image-expires-after
    value: 5d
  - name: path-context
    value: packages/filelock
  - name: dockerfile
    value: Containerfile
  - name: build-args-file
    value: packages/filelock/argfile.conf
  - name: hermetic
    value: "true"
  - name: prefetch-input
    value: |
      {
        "type": "pip",
        "path": "./packages/filelock",
        "allow_binary": "false"
      }
  pipelineRef:
    name: build
  taskRunTemplate: {}
  workspaces:
  - name: git-auth
    secret:
      secretName: '{{ git_auth_secret }}'
status: {}
---
apiVersion: tekton.dev/v1
kind: PipelineRun
metadata:
  annotations:
    build.appstudio.openshift.io/repo: https://github.com/lcarva/calunga?rev={{revision}}
    build.appstudio.redhat.com/commit_sha: '{{revision}}'
    build.appstudio.redhat.com/pull_request_number: '{{pull_request_number}}'
    build.appstudio.redhat.com/target_branch: '{{target_branch}}'
    pipelinesascode.tekton.dev/cancel-in-progress: "true"
    pipelinesascode.tekton.dev/max-keep-runs: "3"
    pipelinesascode.tekton.dev/on-target-branch: "[main]"
    pipelinesascode.tekton.dev/on-event: "[pull_request]"
    pipelinesascode.tekton.dev/on-path-change: "[packages/flatbuffers/**]"
  creationTimestamp: null
  labels:
    appstudio.openshift.io/application: calunga
    appstudio.openshift.io/component: flatbuffers
    pipelines.appstudio.openshift.io/type: build
  name: flatbuffers-on-pull-request
  namespace: calunga-tenant
spec:
  params:
  - name: git-url
    value: '{{source_url}}'
  - name: revision
    value: '{{revision}}'
  - name: output-image
    value: quay.io/redhat-user-workloads/calunga-tenant/flatbuffers:on-pr-{{revision}}
  - name: image-expires-after
    value: 5d
  - name: path-context
    value: packages/flatbuffers
  - name: dockerfile
    value: Containerfile
  - name: build-args-file
    value: packages/flatbuffers/argfile.conf
  - name: hermetic
    value: "true"
  - name: prefetch-input
    value: |
      {
        "type": "pip",
        "path": "./packages/flatbuffers",
        "allow_binary": "false"
      }
  pipelineRef:
    name: build
  taskRunTemplate: {}
  workspaces:
  - name: git-auth
    secret:
      secretName: '{{ git_auth_secret }}'
status: {}
---
apiVersion: tekton.dev/v1
kind: PipelineRun
metadata:
  annotations:
    build.appstudio.openshift.io/repo: https://github.com/lcarva/calunga?rev={{revision}}
    build.appstudio.redhat.com/commit_sha: '{{revision}}'
    build.appstudio.redhat.com/pull_request_number: '{{pull_request_number}}'
    build.appstudio.redhat.com/target_branch: '{{target_branch}}'
    pipelinesascode.tekton.dev/cancel-in-progress: "true"
    pipelinesascode.tekton.dev/max-keep-runs: "3"
    pipelinesascode.tekton.dev/on-target-branch: "[main]"
    pipelinesascode.tekton.dev/on-event: "[pull_request]"
    pipelinesascode.tekton.dev/on-path-change: "[packages/freezegun/**]"
  creationTimestamp: null
  labels:
    appstudio.openshift.io/application: calunga
    appstudio.openshift.io/component: freezegun
    pipelines.appstudio.openshift.io/type: build
  name: freezegun-on-pull-request
  namespace: calunga-tenant
spec:
  params:
  - name: git-url
    value: '{{source_url}}'
  - name: revision
    value: '{{revision}}'
  - name: output-image
    value: quay.io/redhat-user-workloads/calunga-tenant/freezegun:on-pr-{{revision}}
  - name: image-expires-after
    value: 5d
  - name: path-context
    value: packages/freezegun
  - name: dockerfile
    value: Containerfile
  - name: build-args-file
    value: packages/freezegun/argfile.conf
  - name: hermetic
    value: "true"
  - name: prefetch-input
    value: |
      {
        "type": "pip",
        "path": "./packages/freezegun",
        "allow_binary": "false"
      }
  pipelineRef:
    name: build
  taskRunTemplate: {}
  workspaces:
  - name: git-auth
    secret:
      secretName: '{{ git_auth_secret }}'
status: {}
---
apiVersion: tekton.dev/v1
kind: PipelineRun
metadata:
  annotations:
    build.appstudio.openshift.io/repo: https://github.com/lcarva/calunga?rev={{revision}}
    build.appstudio.redhat.com/commit_sha: '{{revision}}'
    build.appstudio.redhat.com/pull_request_number: '{{pull_request_number}}'
    build.appstudio.redhat.com/target_branch: '{{target_branch}}'
    pipelinesascode.tekton.dev/cancel-in-progress: "true"
    pipelinesascode.tekton.dev/max-keep-runs: "3"
    pipelinesascode.tekton.dev/on-target-branch: "[main]"
    pipelinesascode.tekton.dev/on-event: "[pull_request]"
    pipelinesascode.tekton.dev/on-path-change: "[packages/fsspec/**]"
  creationTimestamp: null
  labels:
    appstudio.openshift.io/application: calunga
    appstudio.openshift.io/component: fsspec
    pipelines.appstudio.openshift.io/type: build
  name: fsspec-on-pull-request
  namespace: calunga-tenant
spec:
  params:
  - name: git-url
    value: '{{source_url}}'
  - name: revision
    value: '{{revision}}'
  - name: output-image
    value: quay.io/redhat-user-workloads/calunga-tenant/fsspec:on-pr-{{revision}}
  - name: image-expires-after
    value: 5d
  - name: path-context
    value: packages/fsspec
  - name: dockerfile
    value: Containerfile
  - name: build-args-file
    value: packages/fsspec/argfile.conf
  - name: hermetic
    value: "true"
  - name: prefetch-input
    value: |
      {
        "type": "pip",
        "path": "./packages/fsspec",
        "allow_binary": "false"
      }
  pipelineRef:
    name: build
  taskRunTemplate: {}
  workspaces:
  - name: git-auth
    secret:
      secretName: '{{ git_auth_secret }}'
status: {}
---
apiVersion: tekton.dev/v1
kind: PipelineRun
metadata:
  annotations:
    build.appstudio.openshift.io/repo: https://github.com/lcarva/calunga?rev={{revision}}
    build.appstudio.redhat.com/commit_sha: '{{revision}}'
    build.appstudio.redhat.com/pull_request_number: '{{pull_request_number}}'
    build.appstudio.redhat.com/target_branch: '{{target_branch}}'
    pipelinesascode.tekton.dev/cancel-in-progress: "true"
    pipelinesascode.tekton.dev/max-keep-runs: "3"
    pipelinesascode.tekton.dev/on-target-branch: "[main]"
    pipelinesascode.tekton.dev/on-event: "[pull_request]"
    pipelinesascode.tekton.dev/on-path-change: "[packages/google-api-core/**]"
  creationTimestamp: null
  labels:
    appstudio.openshift.io/application: calunga
    appstudio.openshift.io/component: google-api-core
    pipelines.appstudio.openshift.io/type: build
  name: google-api-core-on-pull-request
  namespace: calunga-tenant
spec:
  params:
  - name: git-url
    value: '{{source_url}}'
  - name: revision
    value: '{{revision}}'
  - name: output-image
    value: quay.io/redhat-user-workloads/calunga-tenant/google-api-core:on-pr-{{revision}}
  - name: image-expires-after
    value: 5d
  - name: path-context
    value: packages/google-api-core
  - name: dockerfile
    value: Containerfile
  - name: build-args-file
    value: packages/google-api-core/argfile.conf
  - name: hermetic
    value: "true"
  - name: prefetch-input
    value: |
      {
        "type": "pip",
        "path": "./packages/google-api-core",
        "allow_binary": "false"
      }
  pipelineRef:
    name: build
  taskRunTemplate: {}
  workspaces:
  - name: git-auth
    secret:
      secretName: '{{ git_auth_secret }}'
status: {}
---
apiVersion: tekton.dev/v1
kind: PipelineRun
metadata:
  annotations:
    build.appstudio.openshift.io/repo: https://github.com/lcarva/calunga?rev={{revision}}
    build.appstudio.redhat.com/commit_sha: '{{revision}}'
    build.appstudio.redhat.com/pull_request_number: '{{pull_request_number}}'
    build.appstudio.redhat.com/target_branch: '{{target_branch}}'
    pipelinesascode.tekton.dev/cancel-in-progress: "true"
    pipelinesascode.tekton.dev/max-keep-runs: "3"
    pipelinesascode.tekton.dev/on-target-branch: "[main]"
    pipelinesascode.tekton.dev/on-event: "[pull_request]"
    pipelinesascode.tekton.dev/on-path-change: "[packages/google-cloud-vision/**]"
  creationTimestamp: null
  labels:
    appstudio.openshift.io/application: calunga
    appstudio.openshift.io/component: google-cloud-vision
    pipelines.appstudio.openshift.io/type: build
  name: google-cloud-vision-on-pull-request
  namespace: calunga-tenant
spec:
  params:
  - name: git-url
    value: '{{source_url}}'
  - name: revision
    value: '{{revision}}'
  - name: output-image
    value: quay.io/redhat-user-workloads/calunga-tenant/google-cloud-vision:on-pr-{{revision}}
  - name: image-expires-after
    value: 5d
  - name: path-context
    value: packages/google-cloud-vision
  - name: dockerfile
    value: Containerfile
  - name: build-args-file
    value: packages/google-cloud-vision/argfile.conf
  - name: hermetic
    value: "true"
  - name: prefetch-input
    value: |
      {
        "type": "pip",
        "path": "./packages/google-cloud-vision",
        "allow_binary": "false"
      }
  pipelineRef:
    name: build
  taskRunTemplate: {}
  workspaces:
  - name: git-auth
    secret:
      secretName: '{{ git_auth_secret }}'
status: {}
---
apiVersion: tekton.dev/v1
kind: PipelineRun
metadata:
  annotations:
    build.appstudio.openshift.io/repo: https://github.com/lcarva/calunga?rev={{revision}}
    build.appstudio.redhat.com/commit_sha: '{{revision}}'
    build.appstudio.redhat.com/pull_request_number: '{{pull_request_number}}'
    build.appstudio.redhat.com/target_branch: '{{target_branch}}'
    pipelinesascode.tekton.dev/cancel-in-progress: "true"
    pipelinesascode.tekton.dev/max-keep-runs: "3"
    pipelinesascode.tekton.dev/on-target-branch: "[main]"
    pipelinesascode.tekton.dev/on-event: "[pull_request]"
    pipelinesascode.tekton.dev/on-path-change: "[packages/googleapis-common-protos/**]"
  creationTimestamp: null
  labels:
    appstudio.openshift.io/application: calunga
    appstudio.openshift.io/component: googleapis-common-protos
    pipelines.appstudio.openshift.io/type: build
  name: googleapis-common-protos-on-pull-request
  namespace: calunga-tenant
spec:
  params:
  - name: git-url
    value: '{{source_url}}'
  - name: revision
    value: '{{revision}}'
  - name: output-image
    value: quay.io/redhat-user-workloads/calunga-tenant/googleapis-common-protos:on-pr-{{revision}}
  - name: image-expires-after
    value: 5d
  - name: path-context
    value: packages/googleapis-common-protos
  - name: dockerfile
    value: Containerfile
  - name: build-args-file
    value: packages/googleapis-common-protos/argfile.conf
  - name: hermetic
    value: "true"
  - name: prefetch-input
    value: |
      {
        "type": "pip",
        "path": "./packages/googleapis-common-protos",
        "allow_binary": "false"
      }
  pipelineRef:
    name: build
  taskRunTemplate: {}
  workspaces:
  - name: git-auth
    secret:
      secretName: '{{ git_auth_secret }}'
status: {}
---
apiVersion: tekton.dev/v1
kind: PipelineRun
metadata:
  annotations:
    build.appstudio.openshift.io/repo: https://github.com/lcarva/calunga?rev={{revision}}
    build.appstudio.redhat.com/commit_sha: '{{revision}}'
    build.appstudio.redhat.com/pull_request_number: '{{pull_request_number}}'
    build.appstudio.redhat.com/target_branch: '{{target_branch}}'
    pipelinesascode.tekton.dev/cancel-in-progress: "true"
    pipelinesascode.tekton.dev/max-keep-runs: "3"
    pipelinesascode.tekton.dev/on-target-branch: "[main]"
    pipelinesascode.tekton.dev/on-event: "[pull_request]"
    pipelinesascode.tekton.dev/on-path-change: "[packages/grpcio-status/**]"
  creationTimestamp: null
  labels:
    appstudio.openshift.io/application: calunga
    appstudio.openshift.io/component: grpcio-status
    pipelines.appstudio.openshift.io/type: build
  name: grpcio-status-on-pull-request
  namespace: calunga-tenant
spec:
  params:
  - name: git-url
    value: '{{source_url}}'
  - name: revision
    value: '{{revision}}'
  - name: output-image
    value: quay.io/redhat-user-workloads/calunga-tenant/grpcio-status:on-pr-{{revision}}
  - name: image-expires-after
    value: 5d
  - name: path-context
    value: packages/grpcio-status
  - name: dockerfile
    value: Containerfile
  - name: build-args-file
    value: packages/grpcio-status/argfile.conf
  - name: hermetic
    value: "true"
  - name: prefetch-input
    value: |
      {
        "type": "pip",
        "path": "./packages/grpcio-status",
        "allow_binary": "false"
      }
  pipelineRef:
    name: build
  taskRunTemplate: {}
  workspaces:
  - name: git-auth
    secret:
      secretName: '{{ git_auth_secret }}'
status: {}
---
apiVersion: tekton.dev/v1
kind: PipelineRun
metadata:
  annotations:
    build.appstudio.openshift.io/repo: https://github.com/lcarva/calunga?rev={{revision}}
    build.appstudio.redhat.com/commit_sha: '{{revision}}'
    build.appstudio.redhat.com/pull_request_number: '{{pull_request_number}}'
    build.appstudio.redhat.com/target_branch: '{{target_branch}}'
    pipelinesascode.tekton.dev/cancel-in-progress: "true"
    pipelinesascode.tekton.dev/max-keep-runs: "3"
    pipelinesascode.tekton.dev/on-target-branch: "[main]"
    pipelinesascode.tekton.dev/on-event: "[pull_request]"
    pipelinesascode.tekton.dev/on-path-change: "[packages/h2/**]"
  creationTimestamp: null
  labels:
    appstudio.openshift.io/application: calunga
    appstudio.openshift.io/component: h2
    pipelines.appstudio.openshift.io/type: build
  name: h2-on-pull-request
  namespace: calunga-tenant
spec:
  params:
  - name: git-url
    value: '{{source_url}}'
  - name: revision
    value: '{{revision}}'
  - name: output-image
    value: quay.io/redhat-user-workloads/calunga-tenant/h2:on-pr-{{revision}}
  - name: image-expires-after
    value: 5d
  - name: path-context
    value: packages/h2
  - name: dockerfile
    value: Containerfile
  - name: build-args-file
    value: packages/h2/argfile.conf
  - name: hermetic
    value: "true"
  - name: prefetch-input
    value: |
      {
        "type": "pip",
        "path": "./packages/h2",
        "allow_binary": "false"
      }
  pipelineRef:
    name: build
  taskRunTemplate: {}
  workspaces:
  - name: git-auth
    secret:
      secretName: '{{ git_auth_secret }}'
status: {}
---
apiVersion: tekton.dev/v1
kind: PipelineRun
metadata:
  annotations:
    build.appstudio.openshift.io/repo: https://github.com/lcarva/calunga?rev={{revision}}
    build.appstudio.redhat.com/commit_sha: '{{revision}}'
    build.appstudio.redhat.com/pull_request_number: '{{pull_request_number}}'
    build.appstudio.redhat.com/target_branch: '{{target_branch}}'
    pipelinesascode.tekton.dev/cancel-in-progress: "true"
    pipelinesascode.tekton.dev/max-keep-runs: "3"
    pipelinesascode.tekton.dev/on-target-branch: "[main]"
    pipelinesascode.tekton.dev/on-event: "[pull_request]"
    pipelinesascode.tekton.dev/on-path-change: "[packages/h5py/**]"
  creationTimestamp: null
  labels:
    appstudio.openshift.io/application: calunga
    appstudio.openshift.io/component: h5py
    pipelines.appstudio.openshift.io/type: build
  name: h5py-on-pull-request
  namespace: calunga-tenant
spec:
  params:
  - name: git-url
    value: '{{source_url}}'
  - name: revision
    value: '{{revision}}'
  - name: output-image
    value: quay.io/redhat-user-workloads/calunga-tenant/h5py:on-pr-{{revision}}
  - name: image-expires-after
    value: 5d
  - name: path-context
    value: packages/h5py
  - name: dockerfile
    value: Containerfile
  - name: build-args-file
    value: packages/h5py/argfile.conf
  - name: hermetic
    value: "true"
  - name: prefetch-input
    value: |
      {
        "type": "pip",
        "path": "./packages/h5py",
        "allow_binary": "false"
      }
  pipelineRef:
    name: build
  taskRunTemplate: {}
  workspaces:
  - name: git-auth
    secret:
      secretName: '{{ git_auth_secret }}'
status: {}
---
apiVersion: tekton.dev/v1
kind: PipelineRun
metadata:
  annotations:
    build.appstudio.openshift.io/repo: https://github.com/lcarva/calunga?rev={{revision}}
    build.appstudio.redhat.com/commit_sha: '{{revision}}'
    build.appstudio.redhat.com/pull_request_number: '{{pull_request_number}}'
    build.appstudio.redhat.com/target_branch: '{{target_branch}}'
    pipelinesascode.tekton.dev/cancel-in-progress: "true"
    pipelinesascode.tekton.dev/max-keep-runs: "3"
    pipelinesascode.tekton.dev/on-target-branch: "[main]"
    pipelinesascode.tekton.dev/on-event: "[pull_request]"
    pipelinesascode.tekton.dev/on-path-change: "[packages/hatch-fancy-pypi-readme/**]"
  creationTimestamp: null
  labels:
    appstudio.openshift.io/application: calunga
    appstudio.openshift.io/component: hatch-fancy-pypi-readme
    pipelines.appstudio.openshift.io/type: build
  name: hatch-fancy-pypi-readme-on-pull-request
  namespace: calunga-tenant
spec:
  params:
  - name: git-url
    value: '{{source_url}}'
  - name: revision
    value: '{{revision}}'
  - name: output-image
    value: quay.io/redhat-user-workloads/calunga-tenant/hatch-fancy-pypi-readme:on-pr-{{revision}}
  - name: image-expires-after
    value: 5d
  - name: path-context
    value: packages/hatch-fancy-pypi-readme
  - name: dockerfile
    value: Containerfile
  - name: build-args-file
    value: packages/hatch-fancy-pypi-readme/argfile.conf
  - name: hermetic
    value: "true"
  - name: prefetch-input
    value: |
      {
        "type": "pip",
        "path": "./packages/hatch-fancy-pypi-readme",
        "allow_binary": "false"
      }
  pipelineRef:
    name: build
  taskRunTemplate: {}
  workspaces:
  - name: git-auth
    secret:
      secretName: '{{ git_auth_secret }}'
status: {}
---
apiVersion: tekton.dev/v1
kind: PipelineRun
metadata:
  annotations:
    build.appstudio.openshift.io/repo: https://github.com/lcarva/calunga?rev={{revision}}
    build.appstudio.redhat.com/commit_sha: '{{revision}}'
    build.appstudio.redhat.com/pull_request_number: '{{pull_request_number}}'
    build.appstudio.redhat.com/target_branch: '{{target_branch}}'
    pipelinesascode.tekton.dev/cancel-in-progress: "true"
    pipelinesascode.tekton.dev/max-keep-runs: "3"
    pipelinesascode.tekton.dev/on-target-branch: "[main]"
    pipelinesascode.tekton.dev/on-event: "[pull_request]"
    pipelinesascode.tekton.dev/on-path-change: "[packages/hatch-vcs/**]"
  creationTimestamp: null
  labels:
    appstudio.openshift.io/application: calunga
    appstudio.openshift.io/component: hatch-vcs
    pipelines.appstudio.openshift.io/type: build
  name: hatch-vcs-on-pull-request
  namespace: calunga-tenant
spec:
  params:
  - name: git-url
    value: '{{source_url}}'
  - name: revision
    value: '{{revision}}'
  - name: output-image
    value: quay.io/redhat-user-workloads/calunga-tenant/hatch-vcs:on-pr-{{revision}}
  - name: image-expires-after
    value: 5d
  - name: path-context
    value: packages/hatch-vcs
  - name: dockerfile
    value: Containerfile
  - name: build-args-file
    value: packages/hatch-vcs/argfile.conf
  - name: hermetic
    value: "true"
  - name: prefetch-input
    value: |
      {
        "type": "pip",
        "path": "./packages/hatch-vcs",
        "allow_binary": "false"
      }
  pipelineRef:
    name: build
  taskRunTemplate: {}
  workspaces:
  - name: git-auth
    secret:
      secretName: '{{ git_auth_secret }}'
status: {}
---
apiVersion: tekton.dev/v1
kind: PipelineRun
metadata:
  annotations:
    build.appstudio.openshift.io/repo: https://github.com/lcarva/calunga?rev={{revision}}
    build.appstudio.redhat.com/commit_sha: '{{revision}}'
    build.appstudio.redhat.com/pull_request_number: '{{pull_request_number}}'
    build.appstudio.redhat.com/target_branch: '{{target_branch}}'
    pipelinesascode.tekton.dev/cancel-in-progress: "true"
    pipelinesascode.tekton.dev/max-keep-runs: "3"
    pipelinesascode.tekton.dev/on-target-branch: "[main]"
    pipelinesascode.tekton.dev/on-event: "[pull_request]"
    pipelinesascode.tekton.dev/on-path-change: "[packages/hatchling/**]"
  creationTimestamp: null
  labels:
    appstudio.openshift.io/application: calunga
    appstudio.openshift.io/component: hatchling
    pipelines.appstudio.openshift.io/type: build
  name: hatchling-on-pull-request
  namespace: calunga-tenant
spec:
  params:
  - name: git-url
    value: '{{source_url}}'
  - name: revision
    value: '{{revision}}'
  - name: output-image
    value: quay.io/redhat-user-workloads/calunga-tenant/hatchling:on-pr-{{revision}}
  - name: image-expires-after
    value: 5d
  - name: path-context
    value: packages/hatchling
  - name: dockerfile
    value: Containerfile
  - name: build-args-file
    value: packages/hatchling/argfile.conf
  - name: hermetic
    value: "true"
  - name: prefetch-input
    value: |
      {
        "type": "pip",
        "path": "./packages/hatchling",
        "allow_binary": "false"
      }
  pipelineRef:
    name: build
  taskRunTemplate: {}
  workspaces:
  - name: git-auth
    secret:
      secretName: '{{ git_auth_secret }}'
status: {}
---
apiVersion: tekton.dev/v1
kind: PipelineRun
metadata:
  annotations:
    build.appstudio.openshift.io/repo: https://github.com/lcarva/calunga?rev={{revision}}
    build.appstudio.redhat.com/commit_sha: '{{revision}}'
    build.appstudio.redhat.com/pull_request_number: '{{pull_request_number}}'
    build.appstudio.redhat.com/target_branch: '{{target_branch}}'
    pipelinesascode.tekton.dev/cancel-in-progress: "true"
    pipelinesascode.tekton.dev/max-keep-runs: "3"
    pipelinesascode.tekton.dev/on-target-branch: "[main]"
    pipelinesascode.tekton.dev/on-event: "[pull_request]"
    pipelinesascode.tekton.dev/on-path-change: "[packages/httpcore/**]"
  creationTimestamp: null
  labels:
    appstudio.openshift.io/application: calunga
    appstudio.openshift.io/component: httpcore
    pipelines.appstudio.openshift.io/type: build
  name: httpcore-on-pull-request
  namespace: calunga-tenant
spec:
  params:
  - name: git-url
    value: '{{source_url}}'
  - name: revision
    value: '{{revision}}'
  - name: output-image
    value: quay.io/redhat-user-workloads/calunga-tenant/httpcore:on-pr-{{revision}}
  - name: image-expires-after
    value: 5d
  - name: path-context
    value: packages/httpcore
  - name: dockerfile
    value: Containerfile
  - name: build-args-file
    value: packages/httpcore/argfile.conf
  - name: hermetic
    value: "true"
  - name: prefetch-input
    value: |
      {
        "type": "pip",
        "path": "./packages/httpcore",
        "allow_binary": "false"
      }
  pipelineRef:
    name: build
  taskRunTemplate: {}
  workspaces:
  - name: git-auth
    secret:
      secretName: '{{ git_auth_secret }}'
status: {}
---
apiVersion: tekton.dev/v1
kind: PipelineRun
metadata:
  annotations:
    build.appstudio.openshift.io/repo: https://github.com/lcarva/calunga?rev={{revision}}
    build.appstudio.redhat.com/commit_sha: '{{revision}}'
    build.appstudio.redhat.com/pull_request_number: '{{pull_request_number}}'
    build.appstudio.redhat.com/target_branch: '{{target_branch}}'
    pipelinesascode.tekton.dev/cancel-in-progress: "true"
    pipelinesascode.tekton.dev/max-keep-runs: "3"
    pipelinesascode.tekton.dev/on-target-branch: "[main]"
    pipelinesascode.tekton.dev/on-event: "[pull_request]"
    pipelinesascode.tekton.dev/on-path-change: "[packages/httpx/**]"
  creationTimestamp: null
  labels:
    appstudio.openshift.io/application: calunga
    appstudio.openshift.io/component: httpx
    pipelines.appstudio.openshift.io/type: build
  name: httpx-on-pull-request
  namespace: calunga-tenant
spec:
  params:
  - name: git-url
    value: '{{source_url}}'
  - name: revision
    value: '{{revision}}'
  - name: output-image
    value: quay.io/redhat-user-workloads/calunga-tenant/httpx:on-pr-{{revision}}
  - name: image-expires-after
    value: 5d
  - name: path-context
    value: packages/httpx
  - name: dockerfile
    value: Containerfile
  - name: build-args-file
    value: packages/httpx/argfile.conf
  - name: hermetic
    value: "true"
  - name: prefetch-input
    value: |
      {
        "type": "pip",
        "path": "./packages/httpx",
        "allow_binary": "false"
      }
  pipelineRef:
    name: build
  taskRunTemplate: {}
  workspaces:
  - name: git-auth
    secret:
      secretName: '{{ git_auth_secret }}'
status: {}
---
apiVersion: tekton.dev/v1
kind: PipelineRun
metadata:
  annotations:
    build.appstudio.openshift.io/repo: https://github.com/lcarva/calunga?rev={{revision}}
    build.appstudio.redhat.com/commit_sha: '{{revision}}'
    build.appstudio.redhat.com/pull_request_number: '{{pull_request_number}}'
    build.appstudio.redhat.com/target_branch: '{{target_branch}}'
    pipelinesascode.tekton.dev/cancel-in-progress: "true"
    pipelinesascode.tekton.dev/max-keep-runs: "3"
    pipelinesascode.tekton.dev/on-target-branch: "[main]"
    pipelinesascode.tekton.dev/on-event: "[pull_request]"
    pipelinesascode.tekton.dev/on-path-change: "[packages/humanize/**]"
  creationTimestamp: null
  labels:
    appstudio.openshift.io/application: calunga
    appstudio.openshift.io/component: humanize
    pipelines.appstudio.openshift.io/type: build
  name: humanize-on-pull-request
  namespace: calunga-tenant
spec:
  params:
  - name: git-url
    value: '{{source_url}}'
  - name: revision
    value: '{{revision}}'
  - name: output-image
    value: quay.io/redhat-user-workloads/calunga-tenant/humanize:on-pr-{{revision}}
  - name: image-expires-after
    value: 5d
  - name: path-context
    value: packages/humanize
  - name: dockerfile
    value: Containerfile
  - name: build-args-file
    value: packages/humanize/argfile.conf
  - name: hermetic
    value: "true"
  - name: prefetch-input
    value: |
      {
        "type": "pip",
        "path": "./packages/humanize",
        "allow_binary": "false"
      }
  pipelineRef:
    name: build
  taskRunTemplate: {}
  workspaces:
  - name: git-auth
    secret:
      secretName: '{{ git_auth_secret }}'
status: {}
---
apiVersion: tekton.dev/v1
kind: PipelineRun
metadata:
  annotations:
    build.appstudio.openshift.io/repo: https://github.com/lcarva/calunga?rev={{revision}}
    build.appstudio.redhat.com/commit_sha: '{{revision}}'
    build.appstudio.redhat.com/pull_request_number: '{{pull_request_number}}'
    build.appstudio.redhat.com/target_branch: '{{target_branch}}'
    pipelinesascode.tekton.dev/cancel-in-progress: "true"
    pipelinesascode.tekton.dev/max-keep-runs: "3"
    pipelinesascode.tekton.dev/on-target-branch: "[main]"
    pipelinesascode.tekton.dev/on-event: "[pull_request]"
    pipelinesascode.tekton.dev/on-path-change: "[packages/hyperframe/**]"
  creationTimestamp: null
  labels:
    appstudio.openshift.io/application: calunga
    appstudio.openshift.io/component: hyperframe
    pipelines.appstudio.openshift.io/type: build
  name: hyperframe-on-pull-request
  namespace: calunga-tenant
spec:
  params:
  - name: git-url
    value: '{{source_url}}'
  - name: revision
    value: '{{revision}}'
  - name: output-image
    value: quay.io/redhat-user-workloads/calunga-tenant/hyperframe:on-pr-{{revision}}
  - name: image-expires-after
    value: 5d
  - name: path-context
    value: packages/hyperframe
  - name: dockerfile
    value: Containerfile
  - name: build-args-file
    value: packages/hyperframe/argfile.conf
  - name: hermetic
    value: "true"
  - name: prefetch-input
    value: |
      {
        "type": "pip",
        "path": "./packages/hyperframe",
        "allow_binary": "false"
      }
  pipelineRef:
    name: build
  taskRunTemplate: {}
  workspaces:
  - name: git-auth
    secret:
      secretName: '{{ git_auth_secret }}'
status: {}
---
apiVersion: tekton.dev/v1
kind: PipelineRun
metadata:
  annotations:
    build.appstudio.openshift.io/repo: https://github.com/lcarva/calunga?rev={{revision}}
    build.appstudio.redhat.com/commit_sha: '{{revision}}'
    build.appstudio.redhat.com/pull_request_number: '{{pull_request_number}}'
    build.appstudio.redhat.com/target_branch: '{{target_branch}}'
    pipelinesascode.tekton.dev/cancel-in-progress: "true"
    pipelinesascode.tekton.dev/max-keep-runs: "3"
    pipelinesascode.tekton.dev/on-target-branch: "[main]"
    pipelinesascode.tekton.dev/on-event: "[pull_request]"
    pipelinesascode.tekton.dev/on-path-change: "[packages/idna/**]"
  creationTimestamp: null
  labels:
    appstudio.openshift.io/application: calunga
    appstudio.openshift.io/component: idna
    pipelines.appstudio.openshift.io/type: build
  name: idna-on-pull-request
  namespace: calunga-tenant
spec:
  params:
  - name: git-url
    value: '{{source_url}}'
  - name: revision
    value: '{{revision}}'
  - name: output-image
    value: quay.io/redhat-user-workloads/calunga-tenant/idna:on-pr-{{revision}}
  - name: image-expires-after
    value: 5d
  - name: path-context
    value: packages/idna
  - name: dockerfile
    value: Containerfile
  - name: build-args-file
    value: packages/idna/argfile.conf
  - name: hermetic
    value: "true"
  - name: prefetch-input
    value: |
      {
        "type": "pip",
        "path": "./packages/idna",
        "allow_binary": "false"
      }
  pipelineRef:
    name: build
  taskRunTemplate: {}
  workspaces:
  - name: git-auth
    secret:
      secretName: '{{ git_auth_secret }}'
status: {}
---
apiVersion: tekton.dev/v1
kind: PipelineRun
metadata:
  annotations:
    build.appstudio.openshift.io/repo: https://github.com/lcarva/calunga?rev={{revision}}
    build.appstudio.redhat.com/commit_sha: '{{revision}}'
    build.appstudio.redhat.com/pull_request_number: '{{pull_request_number}}'
    build.appstudio.redhat.com/target_branch: '{{target_branch}}'
    pipelinesascode.tekton.dev/cancel-in-progress: "true"
    pipelinesascode.tekton.dev/max-keep-runs: "3"
    pipelinesascode.tekton.dev/on-target-branch: "[main]"
    pipelinesascode.tekton.dev/on-event: "[pull_request]"
    pipelinesascode.tekton.dev/on-path-change: "[packages/importlib-metadata/**]"
  creationTimestamp: null
  labels:
    appstudio.openshift.io/application: calunga
    appstudio.openshift.io/component: importlib-metadata
    pipelines.appstudio.openshift.io/type: build
  name: importlib-metadata-on-pull-request
  namespace: calunga-tenant
spec:
  params:
  - name: git-url
    value: '{{source_url}}'
  - name: revision
    value: '{{revision}}'
  - name: output-image
    value: quay.io/redhat-user-workloads/calunga-tenant/importlib-metadata:on-pr-{{revision}}
  - name: image-expires-after
    value: 5d
  - name: path-context
    value: packages/importlib-metadata
  - name: dockerfile
    value: Containerfile
  - name: build-args-file
    value: packages/importlib-metadata/argfile.conf
  - name: hermetic
    value: "true"
  - name: prefetch-input
    value: |
      {
        "type": "pip",
        "path": "./packages/importlib-metadata",
        "allow_binary": "false"
      }
  pipelineRef:
    name: build
  taskRunTemplate: {}
  workspaces:
  - name: git-auth
    secret:
      secretName: '{{ git_auth_secret }}'
status: {}
---
apiVersion: tekton.dev/v1
kind: PipelineRun
metadata:
  annotations:
    build.appstudio.openshift.io/repo: https://github.com/lcarva/calunga?rev={{revision}}
    build.appstudio.redhat.com/commit_sha: '{{revision}}'
    build.appstudio.redhat.com/pull_request_number: '{{pull_request_number}}'
    build.appstudio.redhat.com/target_branch: '{{target_branch}}'
    pipelinesascode.tekton.dev/cancel-in-progress: "true"
    pipelinesascode.tekton.dev/max-keep-runs: "3"
    pipelinesascode.tekton.dev/on-target-branch: "[main]"
    pipelinesascode.tekton.dev/on-event: "[pull_request]"
    pipelinesascode.tekton.dev/on-path-change: "[packages/iniconfig/**]"
  creationTimestamp: null
  labels:
    appstudio.openshift.io/application: calunga
    appstudio.openshift.io/component: iniconfig
    pipelines.appstudio.openshift.io/type: build
  name: iniconfig-on-pull-request
  namespace: calunga-tenant
spec:
  params:
  - name: git-url
    value: '{{source_url}}'
  - name: revision
    value: '{{revision}}'
  - name: output-image
    value: quay.io/redhat-user-workloads/calunga-tenant/iniconfig:on-pr-{{revision}}
  - name: image-expires-after
    value: 5d
  - name: path-context
    value: packages/iniconfig
  - name: dockerfile
    value: Containerfile
  - name: build-args-file
    value: packages/iniconfig/argfile.conf
  - name: hermetic
    value: "true"
  - name: prefetch-input
    value: |
      {
        "type": "pip",
        "path": "./packages/iniconfig",
        "allow_binary": "false"
      }
  pipelineRef:
    name: build
  taskRunTemplate: {}
  workspaces:
  - name: git-auth
    secret:
      secretName: '{{ git_auth_secret }}'
status: {}
---
apiVersion: tekton.dev/v1
kind: PipelineRun
metadata:
  annotations:
    build.appstudio.openshift.io/repo: https://github.com/lcarva/calunga?rev={{revision}}
    build.appstudio.redhat.com/commit_sha: '{{revision}}'
    build.appstudio.redhat.com/pull_request_number: '{{pull_request_number}}'
    build.appstudio.redhat.com/target_branch: '{{target_branch}}'
    pipelinesascode.tekton.dev/cancel-in-progress: "true"
    pipelinesascode.tekton.dev/max-keep-runs: "3"
    pipelinesascode.tekton.dev/on-target-branch: "[main]"
    pipelinesascode.tekton.dev/on-event: "[pull_request]"
    pipelinesascode.tekton.dev/on-path-change: "[packages/isort/**]"
  creationTimestamp: null
  labels:
    appstudio.openshift.io/application: calunga
    appstudio.openshift.io/component: isort
    pipelines.appstudio.openshift.io/type: build
  name: isort-on-pull-request
  namespace: calunga-tenant
spec:
  params:
  - name: git-url
    value: '{{source_url}}'
  - name: revision
    value: '{{revision}}'
  - name: output-image
    value: quay.io/redhat-user-workloads/calunga-tenant/isort:on-pr-{{revision}}
  - name: image-expires-after
    value: 5d
  - name: path-context
    value: packages/isort
  - name: dockerfile
    value: Containerfile
  - name: build-args-file
    value: packages/isort/argfile.conf
  - name: hermetic
    value: "true"
  - name: prefetch-input
    value: |
      {
        "type": "pip",
        "path": "./packages/isort",
        "allow_binary": "false"
      }
  pipelineRef:
    name: build
  taskRunTemplate: {}
  workspaces:
  - name: git-auth
    secret:
      secretName: '{{ git_auth_secret }}'
status: {}
---
apiVersion: tekton.dev/v1
kind: PipelineRun
metadata:
  annotations:
    build.appstudio.openshift.io/repo: https://github.com/lcarva/calunga?rev={{revision}}
    build.appstudio.redhat.com/commit_sha: '{{revision}}'
    build.appstudio.redhat.com/pull_request_number: '{{pull_request_number}}'
    build.appstudio.redhat.com/target_branch: '{{target_branch}}'
    pipelinesascode.tekton.dev/cancel-in-progress: "true"
    pipelinesascode.tekton.dev/max-keep-runs: "3"
    pipelinesascode.tekton.dev/on-target-branch: "[main]"
    pipelinesascode.tekton.dev/on-event: "[pull_request]"
    pipelinesascode.tekton.dev/on-path-change: "[packages/jinja2/**]"
  creationTimestamp: null
  labels:
    appstudio.openshift.io/application: calunga
    appstudio.openshift.io/component: jinja2
    pipelines.appstudio.openshift.io/type: build
  name: jinja2-on-pull-request
  namespace: calunga-tenant
spec:
  params:
  - name: git-url
    value: '{{source_url}}'
  - name: revision
    value: '{{revision}}'
  - name: output-image
    value: quay.io/redhat-user-workloads/calunga-tenant/jinja2:on-pr-{{revision}}
  - name: image-expires-after
    value: 5d
  - name: path-context
    value: packages/jinja2
  - name: dockerfile
    value: Containerfile
  - name: build-args-file
    value: packages/jinja2/argfile.conf
  - name: hermetic
    value: "true"
  - name: prefetch-input
    value: |
      {
        "type": "pip",
        "path": "./packages/jinja2",
        "allow_binary": "false"
      }
  pipelineRef:
    name: build
  taskRunTemplate: {}
  workspaces:
  - name: git-auth
    secret:
      secretName: '{{ git_auth_secret }}'
status: {}
---
apiVersion: tekton.dev/v1
kind: PipelineRun
metadata:
  annotations:
    build.appstudio.openshift.io/repo: https://github.com/lcarva/calunga?rev={{revision}}
    build.appstudio.redhat.com/commit_sha: '{{revision}}'
    build.appstudio.redhat.com/pull_request_number: '{{pull_request_number}}'
    build.appstudio.redhat.com/target_branch: '{{target_branch}}'
    pipelinesascode.tekton.dev/cancel-in-progress: "true"
    pipelinesascode.tekton.dev/max-keep-runs: "3"
    pipelinesascode.tekton.dev/on-target-branch: "[main]"
    pipelinesascode.tekton.dev/on-event: "[pull_request]"
<<<<<<< HEAD
    pipelinesascode.tekton.dev/on-path-change: "[packages/keras/**]"
  creationTimestamp: null
  labels:
    appstudio.openshift.io/application: calunga
    appstudio.openshift.io/component: keras
    pipelines.appstudio.openshift.io/type: build
  name: keras-on-pull-request
=======
    pipelinesascode.tekton.dev/on-path-change: "[packages/jupyter-events/**]"
  creationTimestamp: null
  labels:
    appstudio.openshift.io/application: calunga
    appstudio.openshift.io/component: jupyter-events
    pipelines.appstudio.openshift.io/type: build
  name: jupyter-events-on-pull-request
>>>>>>> 35baa318
  namespace: calunga-tenant
spec:
  params:
  - name: git-url
    value: '{{source_url}}'
  - name: revision
    value: '{{revision}}'
  - name: output-image
<<<<<<< HEAD
    value: quay.io/redhat-user-workloads/calunga-tenant/keras:on-pr-{{revision}}
  - name: image-expires-after
    value: 5d
  - name: path-context
    value: packages/keras
  - name: dockerfile
    value: Containerfile
  - name: build-args-file
    value: packages/keras/argfile.conf
=======
    value: quay.io/redhat-user-workloads/calunga-tenant/jupyter-events:on-pr-{{revision}}
  - name: image-expires-after
    value: 5d
  - name: path-context
    value: packages/jupyter-events
  - name: dockerfile
    value: Containerfile
  - name: build-args-file
    value: packages/jupyter-events/argfile.conf
>>>>>>> 35baa318
  - name: hermetic
    value: "true"
  - name: prefetch-input
    value: |
      {
        "type": "pip",
<<<<<<< HEAD
        "path": "./packages/keras",
=======
        "path": "./packages/jupyter-events",
>>>>>>> 35baa318
        "allow_binary": "false"
      }
  pipelineRef:
    name: build
  taskRunTemplate: {}
  workspaces:
  - name: git-auth
    secret:
      secretName: '{{ git_auth_secret }}'
status: {}
---
apiVersion: tekton.dev/v1
kind: PipelineRun
metadata:
  annotations:
    build.appstudio.openshift.io/repo: https://github.com/lcarva/calunga?rev={{revision}}
    build.appstudio.redhat.com/commit_sha: '{{revision}}'
    build.appstudio.redhat.com/pull_request_number: '{{pull_request_number}}'
    build.appstudio.redhat.com/target_branch: '{{target_branch}}'
    pipelinesascode.tekton.dev/cancel-in-progress: "true"
    pipelinesascode.tekton.dev/max-keep-runs: "3"
    pipelinesascode.tekton.dev/on-target-branch: "[main]"
    pipelinesascode.tekton.dev/on-event: "[pull_request]"
<<<<<<< HEAD
    pipelinesascode.tekton.dev/on-path-change: "[packages/limits/**]"
=======
    pipelinesascode.tekton.dev/on-path-change: "[packages/keras/**]"
>>>>>>> 35baa318
  creationTimestamp: null
  labels:
    appstudio.openshift.io/application: calunga
    appstudio.openshift.io/component: limits
    pipelines.appstudio.openshift.io/type: build
  name: limits-on-pull-request
  namespace: calunga-tenant
spec:
  params:
  - name: git-url
    value: '{{source_url}}'
  - name: revision
    value: '{{revision}}'
  - name: output-image
    value: quay.io/redhat-user-workloads/calunga-tenant/limits:on-pr-{{revision}}
  - name: image-expires-after
    value: 5d
  - name: path-context
    value: packages/limits
  - name: dockerfile
    value: Containerfile
  - name: build-args-file
    value: packages/limits/argfile.conf
  - name: hermetic
    value: "true"
  - name: prefetch-input
    value: |
      {
        "type": "pip",
        "path": "./packages/limits",
        "allow_binary": "false"
      }
  pipelineRef:
    name: build
  taskRunTemplate: {}
  workspaces:
  - name: git-auth
    secret:
      secretName: '{{ git_auth_secret }}'
status: {}
---
apiVersion: tekton.dev/v1
kind: PipelineRun
metadata:
  annotations:
    build.appstudio.openshift.io/repo: https://github.com/lcarva/calunga?rev={{revision}}
    build.appstudio.redhat.com/commit_sha: '{{revision}}'
    build.appstudio.redhat.com/pull_request_number: '{{pull_request_number}}'
    build.appstudio.redhat.com/target_branch: '{{target_branch}}'
    pipelinesascode.tekton.dev/cancel-in-progress: "true"
    pipelinesascode.tekton.dev/max-keep-runs: "3"
    pipelinesascode.tekton.dev/on-target-branch: "[main]"
    pipelinesascode.tekton.dev/on-event: "[pull_request]"
    pipelinesascode.tekton.dev/on-path-change: "[packages/loguru/**]"
  creationTimestamp: null
  labels:
    appstudio.openshift.io/application: calunga
    appstudio.openshift.io/component: loguru
    pipelines.appstudio.openshift.io/type: build
  name: loguru-on-pull-request
  namespace: calunga-tenant
spec:
  params:
  - name: git-url
    value: '{{source_url}}'
  - name: revision
    value: '{{revision}}'
  - name: output-image
    value: quay.io/redhat-user-workloads/calunga-tenant/loguru:on-pr-{{revision}}
  - name: image-expires-after
    value: 5d
  - name: path-context
    value: packages/loguru
  - name: dockerfile
    value: Containerfile
  - name: build-args-file
    value: packages/loguru/argfile.conf
  - name: hermetic
    value: "true"
  - name: prefetch-input
    value: |
      {
        "type": "pip",
        "path": "./packages/loguru",
        "allow_binary": "false"
      }
  pipelineRef:
    name: build
  taskRunTemplate: {}
  workspaces:
  - name: git-auth
    secret:
      secretName: '{{ git_auth_secret }}'
status: {}
---
apiVersion: tekton.dev/v1
kind: PipelineRun
metadata:
  annotations:
    build.appstudio.openshift.io/repo: https://github.com/lcarva/calunga?rev={{revision}}
    build.appstudio.redhat.com/commit_sha: '{{revision}}'
    build.appstudio.redhat.com/pull_request_number: '{{pull_request_number}}'
    build.appstudio.redhat.com/target_branch: '{{target_branch}}'
    pipelinesascode.tekton.dev/cancel-in-progress: "true"
    pipelinesascode.tekton.dev/max-keep-runs: "3"
    pipelinesascode.tekton.dev/on-target-branch: "[main]"
    pipelinesascode.tekton.dev/on-event: "[pull_request]"
    pipelinesascode.tekton.dev/on-path-change: "[packages/markdown/**]"
  creationTimestamp: null
  labels:
    appstudio.openshift.io/application: calunga
    appstudio.openshift.io/component: markdown
    pipelines.appstudio.openshift.io/type: build
  name: markdown-on-pull-request
  namespace: calunga-tenant
spec:
  params:
  - name: git-url
    value: '{{source_url}}'
  - name: revision
    value: '{{revision}}'
  - name: output-image
    value: quay.io/redhat-user-workloads/calunga-tenant/markdown:on-pr-{{revision}}
  - name: image-expires-after
    value: 5d
  - name: path-context
    value: packages/markdown
  - name: dockerfile
    value: Containerfile
  - name: build-args-file
    value: packages/markdown/argfile.conf
  - name: hermetic
    value: "true"
  - name: prefetch-input
    value: |
      {
        "type": "pip",
        "path": "./packages/markdown",
        "allow_binary": "false"
      }
  pipelineRef:
    name: build
  taskRunTemplate: {}
  workspaces:
  - name: git-auth
    secret:
      secretName: '{{ git_auth_secret }}'
status: {}
---
apiVersion: tekton.dev/v1
kind: PipelineRun
metadata:
  annotations:
    build.appstudio.openshift.io/repo: https://github.com/lcarva/calunga?rev={{revision}}
    build.appstudio.redhat.com/commit_sha: '{{revision}}'
    build.appstudio.redhat.com/pull_request_number: '{{pull_request_number}}'
    build.appstudio.redhat.com/target_branch: '{{target_branch}}'
    pipelinesascode.tekton.dev/cancel-in-progress: "true"
    pipelinesascode.tekton.dev/max-keep-runs: "3"
    pipelinesascode.tekton.dev/on-target-branch: "[main]"
    pipelinesascode.tekton.dev/on-event: "[pull_request]"
    pipelinesascode.tekton.dev/on-path-change: "[packages/markdown-it-py/**]"
  creationTimestamp: null
  labels:
    appstudio.openshift.io/application: calunga
    appstudio.openshift.io/component: markdown-it-py
    pipelines.appstudio.openshift.io/type: build
  name: markdown-it-py-on-pull-request
  namespace: calunga-tenant
spec:
  params:
  - name: git-url
    value: '{{source_url}}'
  - name: revision
    value: '{{revision}}'
  - name: output-image
    value: quay.io/redhat-user-workloads/calunga-tenant/markdown-it-py:on-pr-{{revision}}
  - name: image-expires-after
    value: 5d
  - name: path-context
    value: packages/markdown-it-py
  - name: dockerfile
    value: Containerfile
  - name: build-args-file
    value: packages/markdown-it-py/argfile.conf
  - name: hermetic
    value: "true"
  - name: prefetch-input
    value: |
      {
        "type": "pip",
        "path": "./packages/markdown-it-py",
        "allow_binary": "false"
      }
  pipelineRef:
    name: build
  taskRunTemplate: {}
  workspaces:
  - name: git-auth
    secret:
      secretName: '{{ git_auth_secret }}'
status: {}
---
apiVersion: tekton.dev/v1
kind: PipelineRun
metadata:
  annotations:
    build.appstudio.openshift.io/repo: https://github.com/lcarva/calunga?rev={{revision}}
    build.appstudio.redhat.com/commit_sha: '{{revision}}'
    build.appstudio.redhat.com/pull_request_number: '{{pull_request_number}}'
    build.appstudio.redhat.com/target_branch: '{{target_branch}}'
    pipelinesascode.tekton.dev/cancel-in-progress: "true"
    pipelinesascode.tekton.dev/max-keep-runs: "3"
    pipelinesascode.tekton.dev/on-target-branch: "[main]"
    pipelinesascode.tekton.dev/on-event: "[pull_request]"
    pipelinesascode.tekton.dev/on-path-change: "[packages/markupsafe/**]"
  creationTimestamp: null
  labels:
    appstudio.openshift.io/application: calunga
    appstudio.openshift.io/component: markupsafe
    pipelines.appstudio.openshift.io/type: build
  name: markupsafe-on-pull-request
  namespace: calunga-tenant
spec:
  params:
  - name: git-url
    value: '{{source_url}}'
  - name: revision
    value: '{{revision}}'
  - name: output-image
    value: quay.io/redhat-user-workloads/calunga-tenant/markupsafe:on-pr-{{revision}}
  - name: image-expires-after
    value: 5d
  - name: path-context
    value: packages/markupsafe
  - name: dockerfile
    value: Containerfile
  - name: build-args-file
    value: packages/markupsafe/argfile.conf
  - name: hermetic
    value: "true"
  - name: prefetch-input
    value: |
      {
        "type": "pip",
        "path": "./packages/markupsafe",
        "allow_binary": "false"
      }
  pipelineRef:
    name: build
  taskRunTemplate: {}
  workspaces:
  - name: git-auth
    secret:
      secretName: '{{ git_auth_secret }}'
status: {}
---
apiVersion: tekton.dev/v1
kind: PipelineRun
metadata:
  annotations:
    build.appstudio.openshift.io/repo: https://github.com/lcarva/calunga?rev={{revision}}
    build.appstudio.redhat.com/commit_sha: '{{revision}}'
    build.appstudio.redhat.com/pull_request_number: '{{pull_request_number}}'
    build.appstudio.redhat.com/target_branch: '{{target_branch}}'
    pipelinesascode.tekton.dev/cancel-in-progress: "true"
    pipelinesascode.tekton.dev/max-keep-runs: "3"
    pipelinesascode.tekton.dev/on-target-branch: "[main]"
    pipelinesascode.tekton.dev/on-event: "[pull_request]"
    pipelinesascode.tekton.dev/on-path-change: "[packages/marshmallow/**]"
  creationTimestamp: null
  labels:
    appstudio.openshift.io/application: calunga
    appstudio.openshift.io/component: marshmallow
    pipelines.appstudio.openshift.io/type: build
  name: marshmallow-on-pull-request
  namespace: calunga-tenant
spec:
  params:
  - name: git-url
    value: '{{source_url}}'
  - name: revision
    value: '{{revision}}'
  - name: output-image
    value: quay.io/redhat-user-workloads/calunga-tenant/marshmallow:on-pr-{{revision}}
  - name: image-expires-after
    value: 5d
  - name: path-context
    value: packages/marshmallow
  - name: dockerfile
    value: Containerfile
  - name: build-args-file
    value: packages/marshmallow/argfile.conf
  - name: hermetic
    value: "true"
  - name: prefetch-input
    value: |
      {
        "type": "pip",
        "path": "./packages/marshmallow",
        "allow_binary": "false"
      }
  pipelineRef:
    name: build
  taskRunTemplate: {}
  workspaces:
  - name: git-auth
    secret:
      secretName: '{{ git_auth_secret }}'
status: {}
---
apiVersion: tekton.dev/v1
kind: PipelineRun
metadata:
  annotations:
    build.appstudio.openshift.io/repo: https://github.com/lcarva/calunga?rev={{revision}}
    build.appstudio.redhat.com/commit_sha: '{{revision}}'
    build.appstudio.redhat.com/pull_request_number: '{{pull_request_number}}'
    build.appstudio.redhat.com/target_branch: '{{target_branch}}'
    pipelinesascode.tekton.dev/cancel-in-progress: "true"
    pipelinesascode.tekton.dev/max-keep-runs: "3"
    pipelinesascode.tekton.dev/on-target-branch: "[main]"
    pipelinesascode.tekton.dev/on-event: "[pull_request]"
    pipelinesascode.tekton.dev/on-path-change: "[packages/mdurl/**]"
  creationTimestamp: null
  labels:
    appstudio.openshift.io/application: calunga
    appstudio.openshift.io/component: mdurl
    pipelines.appstudio.openshift.io/type: build
  name: mdurl-on-pull-request
  namespace: calunga-tenant
spec:
  params:
  - name: git-url
    value: '{{source_url}}'
  - name: revision
    value: '{{revision}}'
  - name: output-image
    value: quay.io/redhat-user-workloads/calunga-tenant/mdurl:on-pr-{{revision}}
  - name: image-expires-after
    value: 5d
  - name: path-context
    value: packages/mdurl
  - name: dockerfile
    value: Containerfile
  - name: build-args-file
    value: packages/mdurl/argfile.conf
  - name: hermetic
    value: "true"
  - name: prefetch-input
    value: |
      {
        "type": "pip",
        "path": "./packages/mdurl",
        "allow_binary": "false"
      }
  pipelineRef:
    name: build
  taskRunTemplate: {}
  workspaces:
  - name: git-auth
    secret:
      secretName: '{{ git_auth_secret }}'
status: {}
---
apiVersion: tekton.dev/v1
kind: PipelineRun
metadata:
  annotations:
    build.appstudio.openshift.io/repo: https://github.com/lcarva/calunga?rev={{revision}}
    build.appstudio.redhat.com/commit_sha: '{{revision}}'
    build.appstudio.redhat.com/pull_request_number: '{{pull_request_number}}'
    build.appstudio.redhat.com/target_branch: '{{target_branch}}'
    pipelinesascode.tekton.dev/cancel-in-progress: "true"
    pipelinesascode.tekton.dev/max-keep-runs: "3"
    pipelinesascode.tekton.dev/on-target-branch: "[main]"
    pipelinesascode.tekton.dev/on-event: "[pull_request]"
    pipelinesascode.tekton.dev/on-path-change: "[packages/meson-python/**]"
  creationTimestamp: null
  labels:
    appstudio.openshift.io/application: calunga
    appstudio.openshift.io/component: meson-python
    pipelines.appstudio.openshift.io/type: build
  name: meson-python-on-pull-request
  namespace: calunga-tenant
spec:
  params:
  - name: git-url
    value: '{{source_url}}'
  - name: revision
    value: '{{revision}}'
  - name: output-image
    value: quay.io/redhat-user-workloads/calunga-tenant/meson-python:on-pr-{{revision}}
  - name: image-expires-after
    value: 5d
  - name: path-context
    value: packages/meson-python
  - name: dockerfile
    value: Containerfile
  - name: build-args-file
    value: packages/meson-python/argfile.conf
  - name: hermetic
    value: "true"
  - name: prefetch-input
    value: |
      {
        "type": "pip",
        "path": "./packages/meson-python",
        "allow_binary": "false"
      }
  pipelineRef:
    name: build
  taskRunTemplate: {}
  workspaces:
  - name: git-auth
    secret:
      secretName: '{{ git_auth_secret }}'
status: {}
---
apiVersion: tekton.dev/v1
kind: PipelineRun
metadata:
  annotations:
    build.appstudio.openshift.io/repo: https://github.com/lcarva/calunga?rev={{revision}}
    build.appstudio.redhat.com/commit_sha: '{{revision}}'
    build.appstudio.redhat.com/pull_request_number: '{{pull_request_number}}'
    build.appstudio.redhat.com/target_branch: '{{target_branch}}'
    pipelinesascode.tekton.dev/cancel-in-progress: "true"
    pipelinesascode.tekton.dev/max-keep-runs: "3"
    pipelinesascode.tekton.dev/on-target-branch: "[main]"
    pipelinesascode.tekton.dev/on-event: "[pull_request]"
    pipelinesascode.tekton.dev/on-path-change: "[packages/microsoft-kiota-http/**]"
  creationTimestamp: null
  labels:
    appstudio.openshift.io/application: calunga
    appstudio.openshift.io/component: microsoft-kiota-http
    pipelines.appstudio.openshift.io/type: build
  name: microsoft-kiota-http-on-pull-request
  namespace: calunga-tenant
spec:
  params:
  - name: git-url
    value: '{{source_url}}'
  - name: revision
    value: '{{revision}}'
  - name: output-image
    value: quay.io/redhat-user-workloads/calunga-tenant/microsoft-kiota-http:on-pr-{{revision}}
  - name: image-expires-after
    value: 5d
  - name: path-context
    value: packages/microsoft-kiota-http
  - name: dockerfile
    value: Containerfile
  - name: build-args-file
    value: packages/microsoft-kiota-http/argfile.conf
  - name: hermetic
    value: "true"
  - name: prefetch-input
    value: |
      {
        "type": "pip",
        "path": "./packages/microsoft-kiota-http",
        "allow_binary": "false"
      }
  pipelineRef:
    name: build
  taskRunTemplate: {}
  workspaces:
  - name: git-auth
    secret:
      secretName: '{{ git_auth_secret }}'
status: {}
---
apiVersion: tekton.dev/v1
kind: PipelineRun
metadata:
  annotations:
    build.appstudio.openshift.io/repo: https://github.com/lcarva/calunga?rev={{revision}}
    build.appstudio.redhat.com/commit_sha: '{{revision}}'
    build.appstudio.redhat.com/pull_request_number: '{{pull_request_number}}'
    build.appstudio.redhat.com/target_branch: '{{target_branch}}'
    pipelinesascode.tekton.dev/cancel-in-progress: "true"
    pipelinesascode.tekton.dev/max-keep-runs: "3"
    pipelinesascode.tekton.dev/on-target-branch: "[main]"
    pipelinesascode.tekton.dev/on-event: "[pull_request]"
    pipelinesascode.tekton.dev/on-path-change: "[packages/more-itertools/**]"
  creationTimestamp: null
  labels:
    appstudio.openshift.io/application: calunga
    appstudio.openshift.io/component: more-itertools
    pipelines.appstudio.openshift.io/type: build
  name: more-itertools-on-pull-request
  namespace: calunga-tenant
spec:
  params:
  - name: git-url
    value: '{{source_url}}'
  - name: revision
    value: '{{revision}}'
  - name: output-image
    value: quay.io/redhat-user-workloads/calunga-tenant/more-itertools:on-pr-{{revision}}
  - name: image-expires-after
    value: 5d
  - name: path-context
    value: packages/more-itertools
  - name: dockerfile
    value: Containerfile
  - name: build-args-file
    value: packages/more-itertools/argfile.conf
  - name: hermetic
    value: "true"
  - name: prefetch-input
    value: |
      {
        "type": "pip",
        "path": "./packages/more-itertools",
        "allow_binary": "false"
      }
  pipelineRef:
    name: build
  taskRunTemplate: {}
  workspaces:
  - name: git-auth
    secret:
      secretName: '{{ git_auth_secret }}'
status: {}
---
apiVersion: tekton.dev/v1
kind: PipelineRun
metadata:
  annotations:
    build.appstudio.openshift.io/repo: https://github.com/lcarva/calunga?rev={{revision}}
    build.appstudio.redhat.com/commit_sha: '{{revision}}'
    build.appstudio.redhat.com/pull_request_number: '{{pull_request_number}}'
    build.appstudio.redhat.com/target_branch: '{{target_branch}}'
    pipelinesascode.tekton.dev/cancel-in-progress: "true"
    pipelinesascode.tekton.dev/max-keep-runs: "3"
    pipelinesascode.tekton.dev/on-target-branch: "[main]"
    pipelinesascode.tekton.dev/on-event: "[pull_request]"
    pipelinesascode.tekton.dev/on-path-change: "[packages/mypy/**]"
  creationTimestamp: null
  labels:
    appstudio.openshift.io/application: calunga
    appstudio.openshift.io/component: mypy
    pipelines.appstudio.openshift.io/type: build
  name: mypy-on-pull-request
  namespace: calunga-tenant
spec:
  params:
  - name: git-url
    value: '{{source_url}}'
  - name: revision
    value: '{{revision}}'
  - name: output-image
    value: quay.io/redhat-user-workloads/calunga-tenant/mypy:on-pr-{{revision}}
  - name: image-expires-after
    value: 5d
  - name: path-context
    value: packages/mypy
  - name: dockerfile
    value: Containerfile
  - name: build-args-file
    value: packages/mypy/argfile.conf
  - name: hermetic
    value: "true"
  - name: prefetch-input
    value: |
      {
        "type": "pip",
        "path": "./packages/mypy",
        "allow_binary": "false"
      }
  pipelineRef:
    name: build
  taskRunTemplate: {}
  workspaces:
  - name: git-auth
    secret:
      secretName: '{{ git_auth_secret }}'
status: {}
---
apiVersion: tekton.dev/v1
kind: PipelineRun
metadata:
  annotations:
    build.appstudio.openshift.io/repo: https://github.com/lcarva/calunga?rev={{revision}}
    build.appstudio.redhat.com/commit_sha: '{{revision}}'
    build.appstudio.redhat.com/pull_request_number: '{{pull_request_number}}'
    build.appstudio.redhat.com/target_branch: '{{target_branch}}'
    pipelinesascode.tekton.dev/cancel-in-progress: "true"
    pipelinesascode.tekton.dev/max-keep-runs: "3"
    pipelinesascode.tekton.dev/on-target-branch: "[main]"
    pipelinesascode.tekton.dev/on-event: "[pull_request]"
    pipelinesascode.tekton.dev/on-path-change: "[packages/mypy-extensions/**]"
  creationTimestamp: null
  labels:
    appstudio.openshift.io/application: calunga
    appstudio.openshift.io/component: mypy-extensions
    pipelines.appstudio.openshift.io/type: build
  name: mypy-extensions-on-pull-request
  namespace: calunga-tenant
spec:
  params:
  - name: git-url
    value: '{{source_url}}'
  - name: revision
    value: '{{revision}}'
  - name: output-image
    value: quay.io/redhat-user-workloads/calunga-tenant/mypy-extensions:on-pr-{{revision}}
  - name: image-expires-after
    value: 5d
  - name: path-context
    value: packages/mypy-extensions
  - name: dockerfile
    value: Containerfile
  - name: build-args-file
    value: packages/mypy-extensions/argfile.conf
  - name: hermetic
    value: "true"
  - name: prefetch-input
    value: |
      {
        "type": "pip",
        "path": "./packages/mypy-extensions",
        "allow_binary": "false"
      }
  pipelineRef:
    name: build
  taskRunTemplate: {}
  workspaces:
  - name: git-auth
    secret:
      secretName: '{{ git_auth_secret }}'
status: {}
---
apiVersion: tekton.dev/v1
kind: PipelineRun
metadata:
  annotations:
    build.appstudio.openshift.io/repo: https://github.com/lcarva/calunga?rev={{revision}}
    build.appstudio.redhat.com/commit_sha: '{{revision}}'
    build.appstudio.redhat.com/pull_request_number: '{{pull_request_number}}'
    build.appstudio.redhat.com/target_branch: '{{target_branch}}'
    pipelinesascode.tekton.dev/cancel-in-progress: "true"
    pipelinesascode.tekton.dev/max-keep-runs: "3"
    pipelinesascode.tekton.dev/on-target-branch: "[main]"
    pipelinesascode.tekton.dev/on-event: "[pull_request]"
    pipelinesascode.tekton.dev/on-path-change: "[packages/ninja/**]"
  creationTimestamp: null
  labels:
    appstudio.openshift.io/application: calunga
    appstudio.openshift.io/component: ninja
    pipelines.appstudio.openshift.io/type: build
  name: ninja-on-pull-request
  namespace: calunga-tenant
spec:
  params:
  - name: git-url
    value: '{{source_url}}'
  - name: revision
    value: '{{revision}}'
  - name: output-image
    value: quay.io/redhat-user-workloads/calunga-tenant/ninja:on-pr-{{revision}}
  - name: image-expires-after
    value: 5d
  - name: path-context
    value: packages/ninja
  - name: dockerfile
    value: Containerfile
  - name: build-args-file
    value: packages/ninja/argfile.conf
  - name: hermetic
    value: "true"
  - name: prefetch-input
    value: |
      {
        "type": "pip",
        "path": "./packages/ninja",
        "allow_binary": "false"
      }
  pipelineRef:
    name: build
  taskRunTemplate: {}
  workspaces:
  - name: git-auth
    secret:
      secretName: '{{ git_auth_secret }}'
status: {}
---
apiVersion: tekton.dev/v1
kind: PipelineRun
metadata:
  annotations:
    build.appstudio.openshift.io/repo: https://github.com/lcarva/calunga?rev={{revision}}
    build.appstudio.redhat.com/commit_sha: '{{revision}}'
    build.appstudio.redhat.com/pull_request_number: '{{pull_request_number}}'
    build.appstudio.redhat.com/target_branch: '{{target_branch}}'
    pipelinesascode.tekton.dev/cancel-in-progress: "true"
    pipelinesascode.tekton.dev/max-keep-runs: "3"
    pipelinesascode.tekton.dev/on-target-branch: "[main]"
    pipelinesascode.tekton.dev/on-event: "[pull_request]"
    pipelinesascode.tekton.dev/on-path-change: "[packages/numpy/**]"
  creationTimestamp: null
  labels:
    appstudio.openshift.io/application: calunga
    appstudio.openshift.io/component: numpy
    pipelines.appstudio.openshift.io/type: build
  name: numpy-on-pull-request
  namespace: calunga-tenant
spec:
  params:
  - name: git-url
    value: '{{source_url}}'
  - name: revision
    value: '{{revision}}'
  - name: output-image
    value: quay.io/redhat-user-workloads/calunga-tenant/numpy:on-pr-{{revision}}
  - name: image-expires-after
    value: 5d
  - name: path-context
    value: packages/numpy
  - name: dockerfile
    value: Containerfile
  - name: build-args-file
    value: packages/numpy/argfile.conf
  - name: hermetic
    value: "true"
  - name: prefetch-input
    value: |
      {
        "type": "pip",
        "path": "./packages/numpy",
        "allow_binary": "false"
      }
  pipelineRef:
    name: build
  taskRunTemplate: {}
  workspaces:
  - name: git-auth
    secret:
      secretName: '{{ git_auth_secret }}'
status: {}
---
apiVersion: tekton.dev/v1
kind: PipelineRun
metadata:
  annotations:
    build.appstudio.openshift.io/repo: https://github.com/lcarva/calunga?rev={{revision}}
    build.appstudio.redhat.com/commit_sha: '{{revision}}'
    build.appstudio.redhat.com/pull_request_number: '{{pull_request_number}}'
    build.appstudio.redhat.com/target_branch: '{{target_branch}}'
    pipelinesascode.tekton.dev/cancel-in-progress: "true"
    pipelinesascode.tekton.dev/max-keep-runs: "3"
    pipelinesascode.tekton.dev/on-target-branch: "[main]"
    pipelinesascode.tekton.dev/on-event: "[pull_request]"
    pipelinesascode.tekton.dev/on-path-change: "[packages/packaging/**]"
  creationTimestamp: null
  labels:
    appstudio.openshift.io/application: calunga
    appstudio.openshift.io/component: packaging
    pipelines.appstudio.openshift.io/type: build
  name: packaging-on-pull-request
  namespace: calunga-tenant
spec:
  params:
  - name: git-url
    value: '{{source_url}}'
  - name: revision
    value: '{{revision}}'
  - name: output-image
    value: quay.io/redhat-user-workloads/calunga-tenant/packaging:on-pr-{{revision}}
  - name: image-expires-after
    value: 5d
  - name: path-context
    value: packages/packaging
  - name: dockerfile
    value: Containerfile
  - name: build-args-file
    value: packages/packaging/argfile.conf
  - name: hermetic
    value: "true"
  - name: prefetch-input
    value: |
      {
        "type": "pip",
        "path": "./packages/packaging",
        "allow_binary": "false"
      }
  pipelineRef:
    name: build
  taskRunTemplate: {}
  workspaces:
  - name: git-auth
    secret:
      secretName: '{{ git_auth_secret }}'
status: {}
---
apiVersion: tekton.dev/v1
kind: PipelineRun
metadata:
  annotations:
    build.appstudio.openshift.io/repo: https://github.com/lcarva/calunga?rev={{revision}}
    build.appstudio.redhat.com/commit_sha: '{{revision}}'
    build.appstudio.redhat.com/pull_request_number: '{{pull_request_number}}'
    build.appstudio.redhat.com/target_branch: '{{target_branch}}'
    pipelinesascode.tekton.dev/cancel-in-progress: "true"
    pipelinesascode.tekton.dev/max-keep-runs: "3"
    pipelinesascode.tekton.dev/on-target-branch: "[main]"
    pipelinesascode.tekton.dev/on-event: "[pull_request]"
    pipelinesascode.tekton.dev/on-path-change: "[packages/pandas/**]"
  creationTimestamp: null
  labels:
    appstudio.openshift.io/application: calunga
    appstudio.openshift.io/component: pandas
    pipelines.appstudio.openshift.io/type: build
  name: pandas-on-pull-request
  namespace: calunga-tenant
spec:
  params:
  - name: git-url
    value: '{{source_url}}'
  - name: revision
    value: '{{revision}}'
  - name: output-image
    value: quay.io/redhat-user-workloads/calunga-tenant/pandas:on-pr-{{revision}}
  - name: image-expires-after
    value: 5d
  - name: path-context
    value: packages/pandas
  - name: dockerfile
    value: Containerfile
  - name: build-args-file
    value: packages/pandas/argfile.conf
  - name: hermetic
    value: "true"
  - name: prefetch-input
    value: |
      {
        "type": "pip",
        "path": "./packages/pandas",
        "allow_binary": "false"
      }
  pipelineRef:
    name: build
  taskRunTemplate: {}
  workspaces:
  - name: git-auth
    secret:
      secretName: '{{ git_auth_secret }}'
status: {}
---
apiVersion: tekton.dev/v1
kind: PipelineRun
metadata:
  annotations:
    build.appstudio.openshift.io/repo: https://github.com/lcarva/calunga?rev={{revision}}
    build.appstudio.redhat.com/commit_sha: '{{revision}}'
    build.appstudio.redhat.com/pull_request_number: '{{pull_request_number}}'
    build.appstudio.redhat.com/target_branch: '{{target_branch}}'
    pipelinesascode.tekton.dev/cancel-in-progress: "true"
    pipelinesascode.tekton.dev/max-keep-runs: "3"
    pipelinesascode.tekton.dev/on-target-branch: "[main]"
    pipelinesascode.tekton.dev/on-event: "[pull_request]"
    pipelinesascode.tekton.dev/on-path-change: "[packages/patchelf/**]"
  creationTimestamp: null
  labels:
    appstudio.openshift.io/application: calunga
    appstudio.openshift.io/component: patchelf
    pipelines.appstudio.openshift.io/type: build
  name: patchelf-on-pull-request
  namespace: calunga-tenant
spec:
  params:
  - name: git-url
    value: '{{source_url}}'
  - name: revision
    value: '{{revision}}'
  - name: output-image
    value: quay.io/redhat-user-workloads/calunga-tenant/patchelf:on-pr-{{revision}}
  - name: image-expires-after
    value: 5d
  - name: path-context
    value: packages/patchelf
  - name: dockerfile
    value: Containerfile
  - name: build-args-file
    value: packages/patchelf/argfile.conf
  - name: hermetic
    value: "true"
  - name: prefetch-input
    value: |
      {
        "type": "pip",
        "path": "./packages/patchelf",
        "allow_binary": "false"
      }
  pipelineRef:
    name: build
  taskRunTemplate: {}
  workspaces:
  - name: git-auth
    secret:
      secretName: '{{ git_auth_secret }}'
status: {}
---
apiVersion: tekton.dev/v1
kind: PipelineRun
metadata:
  annotations:
    build.appstudio.openshift.io/repo: https://github.com/lcarva/calunga?rev={{revision}}
    build.appstudio.redhat.com/commit_sha: '{{revision}}'
    build.appstudio.redhat.com/pull_request_number: '{{pull_request_number}}'
    build.appstudio.redhat.com/target_branch: '{{target_branch}}'
    pipelinesascode.tekton.dev/cancel-in-progress: "true"
    pipelinesascode.tekton.dev/max-keep-runs: "3"
    pipelinesascode.tekton.dev/on-target-branch: "[main]"
    pipelinesascode.tekton.dev/on-event: "[pull_request]"
    pipelinesascode.tekton.dev/on-path-change: "[packages/pathspec/**]"
  creationTimestamp: null
  labels:
    appstudio.openshift.io/application: calunga
    appstudio.openshift.io/component: pathspec
    pipelines.appstudio.openshift.io/type: build
  name: pathspec-on-pull-request
  namespace: calunga-tenant
spec:
  params:
  - name: git-url
    value: '{{source_url}}'
  - name: revision
    value: '{{revision}}'
  - name: output-image
    value: quay.io/redhat-user-workloads/calunga-tenant/pathspec:on-pr-{{revision}}
  - name: image-expires-after
    value: 5d
  - name: path-context
    value: packages/pathspec
  - name: dockerfile
    value: Containerfile
  - name: build-args-file
    value: packages/pathspec/argfile.conf
  - name: hermetic
    value: "true"
  - name: prefetch-input
    value: |
      {
        "type": "pip",
        "path": "./packages/pathspec",
        "allow_binary": "false"
      }
  pipelineRef:
    name: build
  taskRunTemplate: {}
  workspaces:
  - name: git-auth
    secret:
      secretName: '{{ git_auth_secret }}'
status: {}
---
apiVersion: tekton.dev/v1
kind: PipelineRun
metadata:
  annotations:
    build.appstudio.openshift.io/repo: https://github.com/lcarva/calunga?rev={{revision}}
    build.appstudio.redhat.com/commit_sha: '{{revision}}'
    build.appstudio.redhat.com/pull_request_number: '{{pull_request_number}}'
    build.appstudio.redhat.com/target_branch: '{{target_branch}}'
    pipelinesascode.tekton.dev/cancel-in-progress: "true"
    pipelinesascode.tekton.dev/max-keep-runs: "3"
    pipelinesascode.tekton.dev/on-target-branch: "[main]"
    pipelinesascode.tekton.dev/on-event: "[pull_request]"
    pipelinesascode.tekton.dev/on-path-change: "[packages/platformdirs/**]"
  creationTimestamp: null
  labels:
    appstudio.openshift.io/application: calunga
    appstudio.openshift.io/component: platformdirs
    pipelines.appstudio.openshift.io/type: build
  name: platformdirs-on-pull-request
  namespace: calunga-tenant
spec:
  params:
  - name: git-url
    value: '{{source_url}}'
  - name: revision
    value: '{{revision}}'
  - name: output-image
    value: quay.io/redhat-user-workloads/calunga-tenant/platformdirs:on-pr-{{revision}}
  - name: image-expires-after
    value: 5d
  - name: path-context
    value: packages/platformdirs
  - name: dockerfile
    value: Containerfile
  - name: build-args-file
    value: packages/platformdirs/argfile.conf
  - name: hermetic
    value: "true"
  - name: prefetch-input
    value: |
      {
        "type": "pip",
        "path": "./packages/platformdirs",
        "allow_binary": "false"
      }
  pipelineRef:
    name: build
  taskRunTemplate: {}
  workspaces:
  - name: git-auth
    secret:
      secretName: '{{ git_auth_secret }}'
status: {}
---
apiVersion: tekton.dev/v1
kind: PipelineRun
metadata:
  annotations:
    build.appstudio.openshift.io/repo: https://github.com/lcarva/calunga?rev={{revision}}
    build.appstudio.redhat.com/commit_sha: '{{revision}}'
    build.appstudio.redhat.com/pull_request_number: '{{pull_request_number}}'
    build.appstudio.redhat.com/target_branch: '{{target_branch}}'
    pipelinesascode.tekton.dev/cancel-in-progress: "true"
    pipelinesascode.tekton.dev/max-keep-runs: "3"
    pipelinesascode.tekton.dev/on-target-branch: "[main]"
    pipelinesascode.tekton.dev/on-event: "[pull_request]"
    pipelinesascode.tekton.dev/on-path-change: "[packages/plotly/**]"
  creationTimestamp: null
  labels:
    appstudio.openshift.io/application: calunga
    appstudio.openshift.io/component: plotly
    pipelines.appstudio.openshift.io/type: build
  name: plotly-on-pull-request
  namespace: calunga-tenant
spec:
  params:
  - name: git-url
    value: '{{source_url}}'
  - name: revision
    value: '{{revision}}'
  - name: output-image
    value: quay.io/redhat-user-workloads/calunga-tenant/plotly:on-pr-{{revision}}
  - name: image-expires-after
    value: 5d
  - name: path-context
    value: packages/plotly
  - name: dockerfile
    value: Containerfile
  - name: build-args-file
    value: packages/plotly/argfile.conf
  - name: hermetic
    value: "true"
  - name: prefetch-input
    value: |
      {
        "type": "pip",
        "path": "./packages/plotly",
        "allow_binary": "false"
      }
  pipelineRef:
    name: build
  taskRunTemplate: {}
  workspaces:
  - name: git-auth
    secret:
      secretName: '{{ git_auth_secret }}'
status: {}
---
apiVersion: tekton.dev/v1
kind: PipelineRun
metadata:
  annotations:
    build.appstudio.openshift.io/repo: https://github.com/lcarva/calunga?rev={{revision}}
    build.appstudio.redhat.com/commit_sha: '{{revision}}'
    build.appstudio.redhat.com/pull_request_number: '{{pull_request_number}}'
    build.appstudio.redhat.com/target_branch: '{{target_branch}}'
    pipelinesascode.tekton.dev/cancel-in-progress: "true"
    pipelinesascode.tekton.dev/max-keep-runs: "3"
    pipelinesascode.tekton.dev/on-target-branch: "[main]"
    pipelinesascode.tekton.dev/on-event: "[pull_request]"
    pipelinesascode.tekton.dev/on-path-change: "[packages/pluggy/**]"
  creationTimestamp: null
  labels:
    appstudio.openshift.io/application: calunga
    appstudio.openshift.io/component: pluggy
    pipelines.appstudio.openshift.io/type: build
  name: pluggy-on-pull-request
  namespace: calunga-tenant
spec:
  params:
  - name: git-url
    value: '{{source_url}}'
  - name: revision
    value: '{{revision}}'
  - name: output-image
    value: quay.io/redhat-user-workloads/calunga-tenant/pluggy:on-pr-{{revision}}
  - name: image-expires-after
    value: 5d
  - name: path-context
    value: packages/pluggy
  - name: dockerfile
    value: Containerfile
  - name: build-args-file
    value: packages/pluggy/argfile.conf
  - name: hermetic
    value: "true"
  - name: prefetch-input
    value: |
      {
        "type": "pip",
        "path": "./packages/pluggy",
        "allow_binary": "false"
      }
  pipelineRef:
    name: build
  taskRunTemplate: {}
  workspaces:
  - name: git-auth
    secret:
      secretName: '{{ git_auth_secret }}'
status: {}
---
apiVersion: tekton.dev/v1
kind: PipelineRun
metadata:
  annotations:
    build.appstudio.openshift.io/repo: https://github.com/lcarva/calunga?rev={{revision}}
    build.appstudio.redhat.com/commit_sha: '{{revision}}'
    build.appstudio.redhat.com/pull_request_number: '{{pull_request_number}}'
    build.appstudio.redhat.com/target_branch: '{{target_branch}}'
    pipelinesascode.tekton.dev/cancel-in-progress: "true"
    pipelinesascode.tekton.dev/max-keep-runs: "3"
    pipelinesascode.tekton.dev/on-target-branch: "[main]"
    pipelinesascode.tekton.dev/on-event: "[pull_request]"
    pipelinesascode.tekton.dev/on-path-change: "[packages/prompt-toolkit/**]"
  creationTimestamp: null
  labels:
    appstudio.openshift.io/application: calunga
    appstudio.openshift.io/component: prompt-toolkit
    pipelines.appstudio.openshift.io/type: build
  name: prompt-toolkit-on-pull-request
  namespace: calunga-tenant
spec:
  params:
  - name: git-url
    value: '{{source_url}}'
  - name: revision
    value: '{{revision}}'
  - name: output-image
    value: quay.io/redhat-user-workloads/calunga-tenant/prompt-toolkit:on-pr-{{revision}}
  - name: image-expires-after
    value: 5d
  - name: path-context
    value: packages/prompt-toolkit
  - name: dockerfile
    value: Containerfile
  - name: build-args-file
    value: packages/prompt-toolkit/argfile.conf
  - name: hermetic
    value: "true"
  - name: prefetch-input
    value: |
      {
        "type": "pip",
        "path": "./packages/prompt-toolkit",
        "allow_binary": "false"
      }
  pipelineRef:
    name: build
  taskRunTemplate: {}
  workspaces:
  - name: git-auth
    secret:
      secretName: '{{ git_auth_secret }}'
status: {}
---
apiVersion: tekton.dev/v1
kind: PipelineRun
metadata:
  annotations:
    build.appstudio.openshift.io/repo: https://github.com/lcarva/calunga?rev={{revision}}
    build.appstudio.redhat.com/commit_sha: '{{revision}}'
    build.appstudio.redhat.com/pull_request_number: '{{pull_request_number}}'
    build.appstudio.redhat.com/target_branch: '{{target_branch}}'
    pipelinesascode.tekton.dev/cancel-in-progress: "true"
    pipelinesascode.tekton.dev/max-keep-runs: "3"
    pipelinesascode.tekton.dev/on-target-branch: "[main]"
    pipelinesascode.tekton.dev/on-event: "[pull_request]"
    pipelinesascode.tekton.dev/on-path-change: "[packages/pyasn1/**]"
  creationTimestamp: null
  labels:
    appstudio.openshift.io/application: calunga
    appstudio.openshift.io/component: pyasn1
    pipelines.appstudio.openshift.io/type: build
  name: pyasn1-on-pull-request
  namespace: calunga-tenant
spec:
  params:
  - name: git-url
    value: '{{source_url}}'
  - name: revision
    value: '{{revision}}'
  - name: output-image
    value: quay.io/redhat-user-workloads/calunga-tenant/pyasn1:on-pr-{{revision}}
  - name: image-expires-after
    value: 5d
  - name: path-context
    value: packages/pyasn1
  - name: dockerfile
    value: Containerfile
  - name: build-args-file
    value: packages/pyasn1/argfile.conf
  - name: hermetic
    value: "true"
  - name: prefetch-input
    value: |
      {
        "type": "pip",
        "path": "./packages/pyasn1",
        "allow_binary": "false"
      }
  pipelineRef:
    name: build
  taskRunTemplate: {}
  workspaces:
  - name: git-auth
    secret:
      secretName: '{{ git_auth_secret }}'
status: {}
---
apiVersion: tekton.dev/v1
kind: PipelineRun
metadata:
  annotations:
    build.appstudio.openshift.io/repo: https://github.com/lcarva/calunga?rev={{revision}}
    build.appstudio.redhat.com/commit_sha: '{{revision}}'
    build.appstudio.redhat.com/pull_request_number: '{{pull_request_number}}'
    build.appstudio.redhat.com/target_branch: '{{target_branch}}'
    pipelinesascode.tekton.dev/cancel-in-progress: "true"
    pipelinesascode.tekton.dev/max-keep-runs: "3"
    pipelinesascode.tekton.dev/on-target-branch: "[main]"
    pipelinesascode.tekton.dev/on-event: "[pull_request]"
    pipelinesascode.tekton.dev/on-path-change: "[packages/pyasn1-modules/**]"
  creationTimestamp: null
  labels:
    appstudio.openshift.io/application: calunga
    appstudio.openshift.io/component: pyasn1-modules
    pipelines.appstudio.openshift.io/type: build
  name: pyasn1-modules-on-pull-request
  namespace: calunga-tenant
spec:
  params:
  - name: git-url
    value: '{{source_url}}'
  - name: revision
    value: '{{revision}}'
  - name: output-image
    value: quay.io/redhat-user-workloads/calunga-tenant/pyasn1-modules:on-pr-{{revision}}
  - name: image-expires-after
    value: 5d
  - name: path-context
    value: packages/pyasn1-modules
  - name: dockerfile
    value: Containerfile
  - name: build-args-file
    value: packages/pyasn1-modules/argfile.conf
  - name: hermetic
    value: "true"
  - name: prefetch-input
    value: |
      {
        "type": "pip",
        "path": "./packages/pyasn1-modules",
        "allow_binary": "false"
      }
  pipelineRef:
    name: build
  taskRunTemplate: {}
  workspaces:
  - name: git-auth
    secret:
      secretName: '{{ git_auth_secret }}'
status: {}
---
apiVersion: tekton.dev/v1
kind: PipelineRun
metadata:
  annotations:
    build.appstudio.openshift.io/repo: https://github.com/lcarva/calunga?rev={{revision}}
    build.appstudio.redhat.com/commit_sha: '{{revision}}'
    build.appstudio.redhat.com/pull_request_number: '{{pull_request_number}}'
    build.appstudio.redhat.com/target_branch: '{{target_branch}}'
    pipelinesascode.tekton.dev/cancel-in-progress: "true"
    pipelinesascode.tekton.dev/max-keep-runs: "3"
    pipelinesascode.tekton.dev/on-target-branch: "[main]"
    pipelinesascode.tekton.dev/on-event: "[pull_request]"
    pipelinesascode.tekton.dev/on-path-change: "[packages/pydantic/**]"
  creationTimestamp: null
  labels:
    appstudio.openshift.io/application: calunga
    appstudio.openshift.io/component: pydantic
    pipelines.appstudio.openshift.io/type: build
  name: pydantic-on-pull-request
  namespace: calunga-tenant
spec:
  params:
  - name: git-url
    value: '{{source_url}}'
  - name: revision
    value: '{{revision}}'
  - name: output-image
    value: quay.io/redhat-user-workloads/calunga-tenant/pydantic:on-pr-{{revision}}
  - name: image-expires-after
    value: 5d
  - name: path-context
    value: packages/pydantic
  - name: dockerfile
    value: Containerfile
  - name: build-args-file
    value: packages/pydantic/argfile.conf
  - name: hermetic
    value: "true"
  - name: prefetch-input
    value: |
      {
        "type": "pip",
        "path": "./packages/pydantic",
        "allow_binary": "false"
      }
  pipelineRef:
    name: build
  taskRunTemplate: {}
  workspaces:
  - name: git-auth
    secret:
      secretName: '{{ git_auth_secret }}'
status: {}
---
apiVersion: tekton.dev/v1
kind: PipelineRun
metadata:
  annotations:
    build.appstudio.openshift.io/repo: https://github.com/lcarva/calunga?rev={{revision}}
    build.appstudio.redhat.com/commit_sha: '{{revision}}'
    build.appstudio.redhat.com/pull_request_number: '{{pull_request_number}}'
    build.appstudio.redhat.com/target_branch: '{{target_branch}}'
    pipelinesascode.tekton.dev/cancel-in-progress: "true"
    pipelinesascode.tekton.dev/max-keep-runs: "3"
    pipelinesascode.tekton.dev/on-target-branch: "[main]"
    pipelinesascode.tekton.dev/on-event: "[pull_request]"
    pipelinesascode.tekton.dev/on-path-change: "[packages/pydantic-core/**]"
  creationTimestamp: null
  labels:
    appstudio.openshift.io/application: calunga
    appstudio.openshift.io/component: pydantic-core
    pipelines.appstudio.openshift.io/type: build
  name: pydantic-core-on-pull-request
  namespace: calunga-tenant
spec:
  params:
  - name: git-url
    value: '{{source_url}}'
  - name: revision
    value: '{{revision}}'
  - name: output-image
    value: quay.io/redhat-user-workloads/calunga-tenant/pydantic-core:on-pr-{{revision}}
  - name: image-expires-after
    value: 5d
  - name: path-context
    value: packages/pydantic-core
  - name: dockerfile
    value: Containerfile
  - name: build-args-file
    value: packages/pydantic-core/argfile.conf
  - name: hermetic
    value: "true"
  - name: prefetch-input
    value: |
      {
        "type": "pip",
        "path": "./packages/pydantic-core",
        "allow_binary": "false"
      }
  pipelineRef:
    name: build
  taskRunTemplate: {}
  workspaces:
  - name: git-auth
    secret:
      secretName: '{{ git_auth_secret }}'
status: {}
---
apiVersion: tekton.dev/v1
kind: PipelineRun
metadata:
  annotations:
    build.appstudio.openshift.io/repo: https://github.com/lcarva/calunga?rev={{revision}}
    build.appstudio.redhat.com/commit_sha: '{{revision}}'
    build.appstudio.redhat.com/pull_request_number: '{{pull_request_number}}'
    build.appstudio.redhat.com/target_branch: '{{target_branch}}'
    pipelinesascode.tekton.dev/cancel-in-progress: "true"
    pipelinesascode.tekton.dev/max-keep-runs: "3"
    pipelinesascode.tekton.dev/on-target-branch: "[main]"
    pipelinesascode.tekton.dev/on-event: "[pull_request]"
    pipelinesascode.tekton.dev/on-path-change: "[packages/pygments/**]"
  creationTimestamp: null
  labels:
    appstudio.openshift.io/application: calunga
    appstudio.openshift.io/component: pygments
    pipelines.appstudio.openshift.io/type: build
  name: pygments-on-pull-request
  namespace: calunga-tenant
spec:
  params:
  - name: git-url
    value: '{{source_url}}'
  - name: revision
    value: '{{revision}}'
  - name: output-image
    value: quay.io/redhat-user-workloads/calunga-tenant/pygments:on-pr-{{revision}}
  - name: image-expires-after
    value: 5d
  - name: path-context
    value: packages/pygments
  - name: dockerfile
    value: Containerfile
  - name: build-args-file
    value: packages/pygments/argfile.conf
  - name: hermetic
    value: "true"
  - name: prefetch-input
    value: |
      {
        "type": "pip",
        "path": "./packages/pygments",
        "allow_binary": "false"
      }
  pipelineRef:
    name: build
  taskRunTemplate: {}
  workspaces:
  - name: git-auth
    secret:
      secretName: '{{ git_auth_secret }}'
status: {}
---
apiVersion: tekton.dev/v1
kind: PipelineRun
metadata:
  annotations:
    build.appstudio.openshift.io/repo: https://github.com/lcarva/calunga?rev={{revision}}
    build.appstudio.redhat.com/commit_sha: '{{revision}}'
    build.appstudio.redhat.com/pull_request_number: '{{pull_request_number}}'
    build.appstudio.redhat.com/target_branch: '{{target_branch}}'
    pipelinesascode.tekton.dev/cancel-in-progress: "true"
    pipelinesascode.tekton.dev/max-keep-runs: "3"
    pipelinesascode.tekton.dev/on-target-branch: "[main]"
    pipelinesascode.tekton.dev/on-event: "[pull_request]"
    pipelinesascode.tekton.dev/on-path-change: "[packages/pyproject-api/**]"
  creationTimestamp: null
  labels:
    appstudio.openshift.io/application: calunga
    appstudio.openshift.io/component: pyproject-api
    pipelines.appstudio.openshift.io/type: build
  name: pyproject-api-on-pull-request
  namespace: calunga-tenant
spec:
  params:
  - name: git-url
    value: '{{source_url}}'
  - name: revision
    value: '{{revision}}'
  - name: output-image
    value: quay.io/redhat-user-workloads/calunga-tenant/pyproject-api:on-pr-{{revision}}
  - name: image-expires-after
    value: 5d
  - name: path-context
    value: packages/pyproject-api
  - name: dockerfile
    value: Containerfile
  - name: build-args-file
    value: packages/pyproject-api/argfile.conf
  - name: hermetic
    value: "true"
  - name: prefetch-input
    value: |
      {
        "type": "pip",
        "path": "./packages/pyproject-api",
        "allow_binary": "false"
      }
  pipelineRef:
    name: build
  taskRunTemplate: {}
  workspaces:
  - name: git-auth
    secret:
      secretName: '{{ git_auth_secret }}'
status: {}
---
apiVersion: tekton.dev/v1
kind: PipelineRun
metadata:
  annotations:
    build.appstudio.openshift.io/repo: https://github.com/lcarva/calunga?rev={{revision}}
    build.appstudio.redhat.com/commit_sha: '{{revision}}'
    build.appstudio.redhat.com/pull_request_number: '{{pull_request_number}}'
    build.appstudio.redhat.com/target_branch: '{{target_branch}}'
    pipelinesascode.tekton.dev/cancel-in-progress: "true"
    pipelinesascode.tekton.dev/max-keep-runs: "3"
    pipelinesascode.tekton.dev/on-target-branch: "[main]"
    pipelinesascode.tekton.dev/on-event: "[pull_request]"
    pipelinesascode.tekton.dev/on-path-change: "[packages/pyproject-metadata/**]"
  creationTimestamp: null
  labels:
    appstudio.openshift.io/application: calunga
    appstudio.openshift.io/component: pyproject-metadata
    pipelines.appstudio.openshift.io/type: build
  name: pyproject-metadata-on-pull-request
  namespace: calunga-tenant
spec:
  params:
  - name: git-url
    value: '{{source_url}}'
  - name: revision
    value: '{{revision}}'
  - name: output-image
    value: quay.io/redhat-user-workloads/calunga-tenant/pyproject-metadata:on-pr-{{revision}}
  - name: image-expires-after
    value: 5d
  - name: path-context
    value: packages/pyproject-metadata
  - name: dockerfile
    value: Containerfile
  - name: build-args-file
    value: packages/pyproject-metadata/argfile.conf
  - name: hermetic
    value: "true"
  - name: prefetch-input
    value: |
      {
        "type": "pip",
        "path": "./packages/pyproject-metadata",
        "allow_binary": "false"
      }
  pipelineRef:
    name: build
  taskRunTemplate: {}
  workspaces:
  - name: git-auth
    secret:
      secretName: '{{ git_auth_secret }}'
status: {}
---
apiVersion: tekton.dev/v1
kind: PipelineRun
metadata:
  annotations:
    build.appstudio.openshift.io/repo: https://github.com/lcarva/calunga?rev={{revision}}
    build.appstudio.redhat.com/commit_sha: '{{revision}}'
    build.appstudio.redhat.com/pull_request_number: '{{pull_request_number}}'
    build.appstudio.redhat.com/target_branch: '{{target_branch}}'
    pipelinesascode.tekton.dev/cancel-in-progress: "true"
    pipelinesascode.tekton.dev/max-keep-runs: "3"
    pipelinesascode.tekton.dev/on-target-branch: "[main]"
    pipelinesascode.tekton.dev/on-event: "[pull_request]"
    pipelinesascode.tekton.dev/on-path-change: "[packages/pytest/**]"
  creationTimestamp: null
  labels:
    appstudio.openshift.io/application: calunga
    appstudio.openshift.io/component: pytest
    pipelines.appstudio.openshift.io/type: build
  name: pytest-on-pull-request
  namespace: calunga-tenant
spec:
  params:
  - name: git-url
    value: '{{source_url}}'
  - name: revision
    value: '{{revision}}'
  - name: output-image
    value: quay.io/redhat-user-workloads/calunga-tenant/pytest:on-pr-{{revision}}
  - name: image-expires-after
    value: 5d
  - name: path-context
    value: packages/pytest
  - name: dockerfile
    value: Containerfile
  - name: build-args-file
    value: packages/pytest/argfile.conf
  - name: hermetic
    value: "true"
  - name: prefetch-input
    value: |
      {
        "type": "pip",
        "path": "./packages/pytest",
        "allow_binary": "false"
      }
  pipelineRef:
    name: build
  taskRunTemplate: {}
  workspaces:
  - name: git-auth
    secret:
      secretName: '{{ git_auth_secret }}'
status: {}
---
apiVersion: tekton.dev/v1
kind: PipelineRun
metadata:
  annotations:
    build.appstudio.openshift.io/repo: https://github.com/lcarva/calunga?rev={{revision}}
    build.appstudio.redhat.com/commit_sha: '{{revision}}'
    build.appstudio.redhat.com/pull_request_number: '{{pull_request_number}}'
    build.appstudio.redhat.com/target_branch: '{{target_branch}}'
    pipelinesascode.tekton.dev/cancel-in-progress: "true"
    pipelinesascode.tekton.dev/max-keep-runs: "3"
    pipelinesascode.tekton.dev/on-target-branch: "[main]"
    pipelinesascode.tekton.dev/on-event: "[pull_request]"
    pipelinesascode.tekton.dev/on-path-change: "[packages/python-dateutil/**]"
  creationTimestamp: null
  labels:
    appstudio.openshift.io/application: calunga
    appstudio.openshift.io/component: python-dateutil
    pipelines.appstudio.openshift.io/type: build
  name: python-dateutil-on-pull-request
  namespace: calunga-tenant
spec:
  params:
  - name: git-url
    value: '{{source_url}}'
  - name: revision
    value: '{{revision}}'
  - name: output-image
    value: quay.io/redhat-user-workloads/calunga-tenant/python-dateutil:on-pr-{{revision}}
  - name: image-expires-after
    value: 5d
  - name: path-context
    value: packages/python-dateutil
  - name: dockerfile
    value: Containerfile
  - name: build-args-file
    value: packages/python-dateutil/argfile.conf
  - name: hermetic
    value: "true"
  - name: prefetch-input
    value: |
      {
        "type": "pip",
        "path": "./packages/python-dateutil",
        "allow_binary": "false"
      }
  pipelineRef:
    name: build
  taskRunTemplate: {}
  workspaces:
  - name: git-auth
    secret:
      secretName: '{{ git_auth_secret }}'
status: {}
---
apiVersion: tekton.dev/v1
kind: PipelineRun
metadata:
  annotations:
    build.appstudio.openshift.io/repo: https://github.com/lcarva/calunga?rev={{revision}}
    build.appstudio.redhat.com/commit_sha: '{{revision}}'
    build.appstudio.redhat.com/pull_request_number: '{{pull_request_number}}'
    build.appstudio.redhat.com/target_branch: '{{target_branch}}'
    pipelinesascode.tekton.dev/cancel-in-progress: "true"
    pipelinesascode.tekton.dev/max-keep-runs: "3"
    pipelinesascode.tekton.dev/on-target-branch: "[main]"
    pipelinesascode.tekton.dev/on-event: "[pull_request]"
    pipelinesascode.tekton.dev/on-path-change: "[packages/pytz/**]"
  creationTimestamp: null
  labels:
    appstudio.openshift.io/application: calunga
    appstudio.openshift.io/component: pytz
    pipelines.appstudio.openshift.io/type: build
  name: pytz-on-pull-request
  namespace: calunga-tenant
spec:
  params:
  - name: git-url
    value: '{{source_url}}'
  - name: revision
    value: '{{revision}}'
  - name: output-image
    value: quay.io/redhat-user-workloads/calunga-tenant/pytz:on-pr-{{revision}}
  - name: image-expires-after
    value: 5d
  - name: path-context
    value: packages/pytz
  - name: dockerfile
    value: Containerfile
  - name: build-args-file
    value: packages/pytz/argfile.conf
  - name: hermetic
    value: "true"
  - name: prefetch-input
    value: |
      {
        "type": "pip",
        "path": "./packages/pytz",
        "allow_binary": "false"
      }
  pipelineRef:
    name: build
  taskRunTemplate: {}
  workspaces:
  - name: git-auth
    secret:
      secretName: '{{ git_auth_secret }}'
status: {}
---
apiVersion: tekton.dev/v1
kind: PipelineRun
metadata:
  annotations:
    build.appstudio.openshift.io/repo: https://github.com/lcarva/calunga?rev={{revision}}
    build.appstudio.redhat.com/commit_sha: '{{revision}}'
    build.appstudio.redhat.com/pull_request_number: '{{pull_request_number}}'
    build.appstudio.redhat.com/target_branch: '{{target_branch}}'
    pipelinesascode.tekton.dev/cancel-in-progress: "true"
    pipelinesascode.tekton.dev/max-keep-runs: "3"
    pipelinesascode.tekton.dev/on-target-branch: "[main]"
    pipelinesascode.tekton.dev/on-event: "[pull_request]"
    pipelinesascode.tekton.dev/on-path-change: "[packages/pyyaml/**]"
  creationTimestamp: null
  labels:
    appstudio.openshift.io/application: calunga
    appstudio.openshift.io/component: pyyaml
    pipelines.appstudio.openshift.io/type: build
  name: pyyaml-on-pull-request
  namespace: calunga-tenant
spec:
  params:
  - name: git-url
    value: '{{source_url}}'
  - name: revision
    value: '{{revision}}'
  - name: output-image
    value: quay.io/redhat-user-workloads/calunga-tenant/pyyaml:on-pr-{{revision}}
  - name: image-expires-after
    value: 5d
  - name: path-context
    value: packages/pyyaml
  - name: dockerfile
    value: Containerfile
  - name: build-args-file
    value: packages/pyyaml/argfile.conf
  - name: hermetic
    value: "true"
  - name: prefetch-input
    value: |
      {
        "type": "pip",
        "path": "./packages/pyyaml",
        "allow_binary": "false"
      }
  pipelineRef:
    name: build
  taskRunTemplate: {}
  workspaces:
  - name: git-auth
    secret:
      secretName: '{{ git_auth_secret }}'
status: {}
---
apiVersion: tekton.dev/v1
kind: PipelineRun
metadata:
  annotations:
    build.appstudio.openshift.io/repo: https://github.com/lcarva/calunga?rev={{revision}}
    build.appstudio.redhat.com/commit_sha: '{{revision}}'
    build.appstudio.redhat.com/pull_request_number: '{{pull_request_number}}'
    build.appstudio.redhat.com/target_branch: '{{target_branch}}'
    pipelinesascode.tekton.dev/cancel-in-progress: "true"
    pipelinesascode.tekton.dev/max-keep-runs: "3"
    pipelinesascode.tekton.dev/on-target-branch: "[main]"
    pipelinesascode.tekton.dev/on-event: "[pull_request]"
    pipelinesascode.tekton.dev/on-path-change: "[packages/readme-renderer/**]"
  creationTimestamp: null
  labels:
    appstudio.openshift.io/application: calunga
    appstudio.openshift.io/component: readme-renderer
    pipelines.appstudio.openshift.io/type: build
  name: readme-renderer-on-pull-request
  namespace: calunga-tenant
spec:
  params:
  - name: git-url
    value: '{{source_url}}'
  - name: revision
    value: '{{revision}}'
  - name: output-image
    value: quay.io/redhat-user-workloads/calunga-tenant/readme-renderer:on-pr-{{revision}}
  - name: image-expires-after
    value: 5d
  - name: path-context
    value: packages/readme-renderer
  - name: dockerfile
    value: Containerfile
  - name: build-args-file
    value: packages/readme-renderer/argfile.conf
  - name: hermetic
    value: "true"
  - name: prefetch-input
    value: |
      {
        "type": "pip",
        "path": "./packages/readme-renderer",
        "allow_binary": "false"
      }
  pipelineRef:
    name: build
  taskRunTemplate: {}
  workspaces:
  - name: git-auth
    secret:
      secretName: '{{ git_auth_secret }}'
status: {}
---
apiVersion: tekton.dev/v1
kind: PipelineRun
metadata:
  annotations:
    build.appstudio.openshift.io/repo: https://github.com/lcarva/calunga?rev={{revision}}
    build.appstudio.redhat.com/commit_sha: '{{revision}}'
    build.appstudio.redhat.com/pull_request_number: '{{pull_request_number}}'
    build.appstudio.redhat.com/target_branch: '{{target_branch}}'
    pipelinesascode.tekton.dev/cancel-in-progress: "true"
    pipelinesascode.tekton.dev/max-keep-runs: "3"
    pipelinesascode.tekton.dev/on-target-branch: "[main]"
    pipelinesascode.tekton.dev/on-event: "[pull_request]"
    pipelinesascode.tekton.dev/on-path-change: "[packages/requests/**]"
  creationTimestamp: null
  labels:
    appstudio.openshift.io/application: calunga
    appstudio.openshift.io/component: requests
    pipelines.appstudio.openshift.io/type: build
  name: requests-on-pull-request
  namespace: calunga-tenant
spec:
  params:
  - name: git-url
    value: '{{source_url}}'
  - name: revision
    value: '{{revision}}'
  - name: output-image
    value: quay.io/redhat-user-workloads/calunga-tenant/requests:on-pr-{{revision}}
  - name: image-expires-after
    value: 5d
  - name: path-context
    value: packages/requests
  - name: dockerfile
    value: Containerfile
  - name: build-args-file
    value: packages/requests/argfile.conf
  - name: hermetic
    value: "true"
  - name: prefetch-input
    value: |
      {
        "type": "pip",
        "path": "./packages/requests",
        "allow_binary": "false"
      }
  pipelineRef:
    name: build
  taskRunTemplate: {}
  workspaces:
  - name: git-auth
    secret:
      secretName: '{{ git_auth_secret }}'
status: {}
---
apiVersion: tekton.dev/v1
kind: PipelineRun
metadata:
  annotations:
    build.appstudio.openshift.io/repo: https://github.com/lcarva/calunga?rev={{revision}}
    build.appstudio.redhat.com/commit_sha: '{{revision}}'
    build.appstudio.redhat.com/pull_request_number: '{{pull_request_number}}'
    build.appstudio.redhat.com/target_branch: '{{target_branch}}'
    pipelinesascode.tekton.dev/cancel-in-progress: "true"
    pipelinesascode.tekton.dev/max-keep-runs: "3"
    pipelinesascode.tekton.dev/on-target-branch: "[main]"
    pipelinesascode.tekton.dev/on-event: "[pull_request]"
    pipelinesascode.tekton.dev/on-path-change: "[packages/rfc3986-validator/**]"
  creationTimestamp: null
  labels:
    appstudio.openshift.io/application: calunga
    appstudio.openshift.io/component: rfc3986-validator
    pipelines.appstudio.openshift.io/type: build
  name: rfc3986-validator-on-pull-request
  namespace: calunga-tenant
spec:
  params:
  - name: git-url
    value: '{{source_url}}'
  - name: revision
    value: '{{revision}}'
  - name: output-image
    value: quay.io/redhat-user-workloads/calunga-tenant/rfc3986-validator:on-pr-{{revision}}
  - name: image-expires-after
    value: 5d
  - name: path-context
    value: packages/rfc3986-validator
  - name: dockerfile
    value: Containerfile
  - name: build-args-file
    value: packages/rfc3986-validator/argfile.conf
  - name: hermetic
    value: "true"
  - name: prefetch-input
    value: |
      {
        "type": "pip",
        "path": "./packages/rfc3986-validator",
        "allow_binary": "false"
      }
  pipelineRef:
    name: build
  taskRunTemplate: {}
  workspaces:
  - name: git-auth
    secret:
      secretName: '{{ git_auth_secret }}'
status: {}
---
apiVersion: tekton.dev/v1
kind: PipelineRun
metadata:
  annotations:
    build.appstudio.openshift.io/repo: https://github.com/lcarva/calunga?rev={{revision}}
    build.appstudio.redhat.com/commit_sha: '{{revision}}'
    build.appstudio.redhat.com/pull_request_number: '{{pull_request_number}}'
    build.appstudio.redhat.com/target_branch: '{{target_branch}}'
    pipelinesascode.tekton.dev/cancel-in-progress: "true"
    pipelinesascode.tekton.dev/max-keep-runs: "3"
    pipelinesascode.tekton.dev/on-target-branch: "[main]"
    pipelinesascode.tekton.dev/on-event: "[pull_request]"
    pipelinesascode.tekton.dev/on-path-change: "[packages/rich/**]"
  creationTimestamp: null
  labels:
    appstudio.openshift.io/application: calunga
    appstudio.openshift.io/component: rich
    pipelines.appstudio.openshift.io/type: build
  name: rich-on-pull-request
  namespace: calunga-tenant
spec:
  params:
  - name: git-url
    value: '{{source_url}}'
  - name: revision
    value: '{{revision}}'
  - name: output-image
    value: quay.io/redhat-user-workloads/calunga-tenant/rich:on-pr-{{revision}}
  - name: image-expires-after
    value: 5d
  - name: path-context
    value: packages/rich
  - name: dockerfile
    value: Containerfile
  - name: build-args-file
    value: packages/rich/argfile.conf
  - name: hermetic
    value: "true"
  - name: prefetch-input
    value: |
      {
        "type": "pip",
        "path": "./packages/rich",
        "allow_binary": "false"
      }
  pipelineRef:
    name: build
  taskRunTemplate: {}
  workspaces:
  - name: git-auth
    secret:
      secretName: '{{ git_auth_secret }}'
status: {}
---
apiVersion: tekton.dev/v1
kind: PipelineRun
metadata:
  annotations:
    build.appstudio.openshift.io/repo: https://github.com/lcarva/calunga?rev={{revision}}
    build.appstudio.redhat.com/commit_sha: '{{revision}}'
    build.appstudio.redhat.com/pull_request_number: '{{pull_request_number}}'
    build.appstudio.redhat.com/target_branch: '{{target_branch}}'
    pipelinesascode.tekton.dev/cancel-in-progress: "true"
    pipelinesascode.tekton.dev/max-keep-runs: "3"
    pipelinesascode.tekton.dev/on-target-branch: "[main]"
    pipelinesascode.tekton.dev/on-event: "[pull_request]"
    pipelinesascode.tekton.dev/on-path-change: "[packages/rsa/**]"
  creationTimestamp: null
  labels:
    appstudio.openshift.io/application: calunga
    appstudio.openshift.io/component: rsa
    pipelines.appstudio.openshift.io/type: build
  name: rsa-on-pull-request
  namespace: calunga-tenant
spec:
  params:
  - name: git-url
    value: '{{source_url}}'
  - name: revision
    value: '{{revision}}'
  - name: output-image
    value: quay.io/redhat-user-workloads/calunga-tenant/rsa:on-pr-{{revision}}
  - name: image-expires-after
    value: 5d
  - name: path-context
    value: packages/rsa
  - name: dockerfile
    value: Containerfile
  - name: build-args-file
    value: packages/rsa/argfile.conf
  - name: hermetic
    value: "true"
  - name: prefetch-input
    value: |
      {
        "type": "pip",
        "path": "./packages/rsa",
        "allow_binary": "false"
      }
  pipelineRef:
    name: build
  taskRunTemplate: {}
  workspaces:
  - name: git-auth
    secret:
      secretName: '{{ git_auth_secret }}'
status: {}
---
apiVersion: tekton.dev/v1
kind: PipelineRun
metadata:
  annotations:
    build.appstudio.openshift.io/repo: https://github.com/lcarva/calunga?rev={{revision}}
    build.appstudio.redhat.com/commit_sha: '{{revision}}'
    build.appstudio.redhat.com/pull_request_number: '{{pull_request_number}}'
    build.appstudio.redhat.com/target_branch: '{{target_branch}}'
    pipelinesascode.tekton.dev/cancel-in-progress: "true"
    pipelinesascode.tekton.dev/max-keep-runs: "3"
    pipelinesascode.tekton.dev/on-target-branch: "[main]"
    pipelinesascode.tekton.dev/on-event: "[pull_request]"
    pipelinesascode.tekton.dev/on-path-change: "[packages/s3fs/**]"
  creationTimestamp: null
  labels:
    appstudio.openshift.io/application: calunga
    appstudio.openshift.io/component: s3fs
    pipelines.appstudio.openshift.io/type: build
  name: s3fs-on-pull-request
  namespace: calunga-tenant
spec:
  params:
  - name: git-url
    value: '{{source_url}}'
  - name: revision
    value: '{{revision}}'
  - name: output-image
    value: quay.io/redhat-user-workloads/calunga-tenant/s3fs:on-pr-{{revision}}
  - name: image-expires-after
    value: 5d
  - name: path-context
    value: packages/s3fs
  - name: dockerfile
    value: Containerfile
  - name: build-args-file
    value: packages/s3fs/argfile.conf
  - name: hermetic
    value: "true"
  - name: prefetch-input
    value: |
      {
        "type": "pip",
        "path": "./packages/s3fs",
        "allow_binary": "false"
      }
  pipelineRef:
    name: build
  taskRunTemplate: {}
  workspaces:
  - name: git-auth
    secret:
      secretName: '{{ git_auth_secret }}'
status: {}
---
apiVersion: tekton.dev/v1
kind: PipelineRun
metadata:
  annotations:
    build.appstudio.openshift.io/repo: https://github.com/lcarva/calunga?rev={{revision}}
    build.appstudio.redhat.com/commit_sha: '{{revision}}'
    build.appstudio.redhat.com/pull_request_number: '{{pull_request_number}}'
    build.appstudio.redhat.com/target_branch: '{{target_branch}}'
    pipelinesascode.tekton.dev/cancel-in-progress: "true"
    pipelinesascode.tekton.dev/max-keep-runs: "3"
    pipelinesascode.tekton.dev/on-target-branch: "[main]"
    pipelinesascode.tekton.dev/on-event: "[pull_request]"
    pipelinesascode.tekton.dev/on-path-change: "[packages/s3transfer/**]"
  creationTimestamp: null
  labels:
    appstudio.openshift.io/application: calunga
    appstudio.openshift.io/component: s3transfer
    pipelines.appstudio.openshift.io/type: build
  name: s3transfer-on-pull-request
  namespace: calunga-tenant
spec:
  params:
  - name: git-url
    value: '{{source_url}}'
  - name: revision
    value: '{{revision}}'
  - name: output-image
    value: quay.io/redhat-user-workloads/calunga-tenant/s3transfer:on-pr-{{revision}}
  - name: image-expires-after
    value: 5d
  - name: path-context
    value: packages/s3transfer
  - name: dockerfile
    value: Containerfile
  - name: build-args-file
    value: packages/s3transfer/argfile.conf
  - name: hermetic
    value: "true"
  - name: prefetch-input
    value: |
      {
        "type": "pip",
        "path": "./packages/s3transfer",
        "allow_binary": "false"
      }
  pipelineRef:
    name: build
  taskRunTemplate: {}
  workspaces:
  - name: git-auth
    secret:
      secretName: '{{ git_auth_secret }}'
status: {}
---
apiVersion: tekton.dev/v1
kind: PipelineRun
metadata:
  annotations:
    build.appstudio.openshift.io/repo: https://github.com/lcarva/calunga?rev={{revision}}
    build.appstudio.redhat.com/commit_sha: '{{revision}}'
    build.appstudio.redhat.com/pull_request_number: '{{pull_request_number}}'
    build.appstudio.redhat.com/target_branch: '{{target_branch}}'
    pipelinesascode.tekton.dev/cancel-in-progress: "true"
    pipelinesascode.tekton.dev/max-keep-runs: "3"
    pipelinesascode.tekton.dev/on-target-branch: "[main]"
    pipelinesascode.tekton.dev/on-event: "[pull_request]"
    pipelinesascode.tekton.dev/on-path-change: "[packages/scikit-build-core/**]"
  creationTimestamp: null
  labels:
    appstudio.openshift.io/application: calunga
    appstudio.openshift.io/component: scikit-build-core
    pipelines.appstudio.openshift.io/type: build
  name: scikit-build-core-on-pull-request
  namespace: calunga-tenant
spec:
  params:
  - name: git-url
    value: '{{source_url}}'
  - name: revision
    value: '{{revision}}'
  - name: output-image
    value: quay.io/redhat-user-workloads/calunga-tenant/scikit-build-core:on-pr-{{revision}}
  - name: image-expires-after
    value: 5d
  - name: path-context
    value: packages/scikit-build-core
  - name: dockerfile
    value: Containerfile
  - name: build-args-file
    value: packages/scikit-build-core/argfile.conf
  - name: hermetic
    value: "true"
  - name: prefetch-input
    value: |
      {
        "type": "pip",
        "path": "./packages/scikit-build-core",
        "allow_binary": "false"
      }
  pipelineRef:
    name: build
  taskRunTemplate: {}
  workspaces:
  - name: git-auth
    secret:
      secretName: '{{ git_auth_secret }}'
status: {}
---
apiVersion: tekton.dev/v1
kind: PipelineRun
metadata:
  annotations:
    build.appstudio.openshift.io/repo: https://github.com/lcarva/calunga?rev={{revision}}
    build.appstudio.redhat.com/commit_sha: '{{revision}}'
    build.appstudio.redhat.com/pull_request_number: '{{pull_request_number}}'
    build.appstudio.redhat.com/target_branch: '{{target_branch}}'
    pipelinesascode.tekton.dev/cancel-in-progress: "true"
    pipelinesascode.tekton.dev/max-keep-runs: "3"
    pipelinesascode.tekton.dev/on-target-branch: "[main]"
    pipelinesascode.tekton.dev/on-event: "[pull_request]"
    pipelinesascode.tekton.dev/on-path-change: "[packages/setuptools-scm/**]"
  creationTimestamp: null
  labels:
    appstudio.openshift.io/application: calunga
    appstudio.openshift.io/component: setuptools-scm
    pipelines.appstudio.openshift.io/type: build
  name: setuptools-scm-on-pull-request
  namespace: calunga-tenant
spec:
  params:
  - name: git-url
    value: '{{source_url}}'
  - name: revision
    value: '{{revision}}'
  - name: output-image
    value: quay.io/redhat-user-workloads/calunga-tenant/setuptools-scm:on-pr-{{revision}}
  - name: image-expires-after
    value: 5d
  - name: path-context
    value: packages/setuptools-scm
  - name: dockerfile
    value: Containerfile
  - name: build-args-file
    value: packages/setuptools-scm/argfile.conf
  - name: hermetic
    value: "true"
  - name: prefetch-input
    value: |
      {
        "type": "pip",
        "path": "./packages/setuptools-scm",
        "allow_binary": "false"
      }
  pipelineRef:
    name: build
  taskRunTemplate: {}
  workspaces:
  - name: git-auth
    secret:
      secretName: '{{ git_auth_secret }}'
status: {}
---
apiVersion: tekton.dev/v1
kind: PipelineRun
metadata:
  annotations:
    build.appstudio.openshift.io/repo: https://github.com/lcarva/calunga?rev={{revision}}
    build.appstudio.redhat.com/commit_sha: '{{revision}}'
    build.appstudio.redhat.com/pull_request_number: '{{pull_request_number}}'
    build.appstudio.redhat.com/target_branch: '{{target_branch}}'
    pipelinesascode.tekton.dev/cancel-in-progress: "true"
    pipelinesascode.tekton.dev/max-keep-runs: "3"
    pipelinesascode.tekton.dev/on-target-branch: "[main]"
    pipelinesascode.tekton.dev/on-event: "[pull_request]"
    pipelinesascode.tekton.dev/on-path-change: "[packages/sniffio/**]"
  creationTimestamp: null
  labels:
    appstudio.openshift.io/application: calunga
    appstudio.openshift.io/component: sniffio
    pipelines.appstudio.openshift.io/type: build
  name: sniffio-on-pull-request
  namespace: calunga-tenant
spec:
  params:
  - name: git-url
    value: '{{source_url}}'
  - name: revision
    value: '{{revision}}'
  - name: output-image
    value: quay.io/redhat-user-workloads/calunga-tenant/sniffio:on-pr-{{revision}}
  - name: image-expires-after
    value: 5d
  - name: path-context
    value: packages/sniffio
  - name: dockerfile
    value: Containerfile
  - name: build-args-file
    value: packages/sniffio/argfile.conf
  - name: hermetic
    value: "true"
  - name: prefetch-input
    value: |
      {
        "type": "pip",
        "path": "./packages/sniffio",
        "allow_binary": "false"
      }
  pipelineRef:
    name: build
  taskRunTemplate: {}
  workspaces:
  - name: git-auth
    secret:
      secretName: '{{ git_auth_secret }}'
status: {}
---
apiVersion: tekton.dev/v1
kind: PipelineRun
metadata:
  annotations:
    build.appstudio.openshift.io/repo: https://github.com/lcarva/calunga?rev={{revision}}
    build.appstudio.redhat.com/commit_sha: '{{revision}}'
    build.appstudio.redhat.com/pull_request_number: '{{pull_request_number}}'
    build.appstudio.redhat.com/target_branch: '{{target_branch}}'
    pipelinesascode.tekton.dev/cancel-in-progress: "true"
    pipelinesascode.tekton.dev/max-keep-runs: "3"
    pipelinesascode.tekton.dev/on-target-branch: "[main]"
    pipelinesascode.tekton.dev/on-event: "[pull_request]"
    pipelinesascode.tekton.dev/on-path-change: "[packages/snowballstemmer/**]"
  creationTimestamp: null
  labels:
    appstudio.openshift.io/application: calunga
    appstudio.openshift.io/component: snowballstemmer
    pipelines.appstudio.openshift.io/type: build
  name: snowballstemmer-on-pull-request
  namespace: calunga-tenant
spec:
  params:
  - name: git-url
    value: '{{source_url}}'
  - name: revision
    value: '{{revision}}'
  - name: output-image
    value: quay.io/redhat-user-workloads/calunga-tenant/snowballstemmer:on-pr-{{revision}}
  - name: image-expires-after
    value: 5d
  - name: path-context
    value: packages/snowballstemmer
  - name: dockerfile
    value: Containerfile
  - name: build-args-file
    value: packages/snowballstemmer/argfile.conf
  - name: hermetic
    value: "true"
  - name: prefetch-input
    value: |
      {
        "type": "pip",
        "path": "./packages/snowballstemmer",
        "allow_binary": "false"
      }
  pipelineRef:
    name: build
  taskRunTemplate: {}
  workspaces:
  - name: git-auth
    secret:
      secretName: '{{ git_auth_secret }}'
status: {}
---
apiVersion: tekton.dev/v1
kind: PipelineRun
metadata:
  annotations:
    build.appstudio.openshift.io/repo: https://github.com/lcarva/calunga?rev={{revision}}
    build.appstudio.redhat.com/commit_sha: '{{revision}}'
    build.appstudio.redhat.com/pull_request_number: '{{pull_request_number}}'
    build.appstudio.redhat.com/target_branch: '{{target_branch}}'
    pipelinesascode.tekton.dev/cancel-in-progress: "true"
    pipelinesascode.tekton.dev/max-keep-runs: "3"
    pipelinesascode.tekton.dev/on-target-branch: "[main]"
    pipelinesascode.tekton.dev/on-event: "[pull_request]"
    pipelinesascode.tekton.dev/on-path-change: "[packages/soupsieve/**]"
  creationTimestamp: null
  labels:
    appstudio.openshift.io/application: calunga
    appstudio.openshift.io/component: soupsieve
    pipelines.appstudio.openshift.io/type: build
  name: soupsieve-on-pull-request
  namespace: calunga-tenant
spec:
  params:
  - name: git-url
    value: '{{source_url}}'
  - name: revision
    value: '{{revision}}'
  - name: output-image
    value: quay.io/redhat-user-workloads/calunga-tenant/soupsieve:on-pr-{{revision}}
  - name: image-expires-after
    value: 5d
  - name: path-context
    value: packages/soupsieve
  - name: dockerfile
    value: Containerfile
  - name: build-args-file
    value: packages/soupsieve/argfile.conf
  - name: hermetic
    value: "true"
  - name: prefetch-input
    value: |
      {
        "type": "pip",
        "path": "./packages/soupsieve",
        "allow_binary": "false"
      }
  pipelineRef:
    name: build
  taskRunTemplate: {}
  workspaces:
  - name: git-auth
    secret:
      secretName: '{{ git_auth_secret }}'
status: {}
---
apiVersion: tekton.dev/v1
kind: PipelineRun
metadata:
  annotations:
    build.appstudio.openshift.io/repo: https://github.com/lcarva/calunga?rev={{revision}}
    build.appstudio.redhat.com/commit_sha: '{{revision}}'
    build.appstudio.redhat.com/pull_request_number: '{{pull_request_number}}'
    build.appstudio.redhat.com/target_branch: '{{target_branch}}'
    pipelinesascode.tekton.dev/cancel-in-progress: "true"
    pipelinesascode.tekton.dev/max-keep-runs: "3"
    pipelinesascode.tekton.dev/on-target-branch: "[main]"
    pipelinesascode.tekton.dev/on-event: "[pull_request]"
    pipelinesascode.tekton.dev/on-path-change: "[packages/sqlparse/**]"
  creationTimestamp: null
  labels:
    appstudio.openshift.io/application: calunga
    appstudio.openshift.io/component: sqlparse
    pipelines.appstudio.openshift.io/type: build
  name: sqlparse-on-pull-request
  namespace: calunga-tenant
spec:
  params:
  - name: git-url
    value: '{{source_url}}'
  - name: revision
    value: '{{revision}}'
  - name: output-image
    value: quay.io/redhat-user-workloads/calunga-tenant/sqlparse:on-pr-{{revision}}
  - name: image-expires-after
    value: 5d
  - name: path-context
    value: packages/sqlparse
  - name: dockerfile
    value: Containerfile
  - name: build-args-file
    value: packages/sqlparse/argfile.conf
  - name: hermetic
    value: "true"
  - name: prefetch-input
    value: |
      {
        "type": "pip",
        "path": "./packages/sqlparse",
        "allow_binary": "false"
      }
  pipelineRef:
    name: build
  taskRunTemplate: {}
  workspaces:
  - name: git-auth
    secret:
      secretName: '{{ git_auth_secret }}'
status: {}
---
apiVersion: tekton.dev/v1
kind: PipelineRun
metadata:
  annotations:
    build.appstudio.openshift.io/repo: https://github.com/lcarva/calunga?rev={{revision}}
    build.appstudio.redhat.com/commit_sha: '{{revision}}'
    build.appstudio.redhat.com/pull_request_number: '{{pull_request_number}}'
    build.appstudio.redhat.com/target_branch: '{{target_branch}}'
    pipelinesascode.tekton.dev/cancel-in-progress: "true"
    pipelinesascode.tekton.dev/max-keep-runs: "3"
    pipelinesascode.tekton.dev/on-target-branch: "[main]"
    pipelinesascode.tekton.dev/on-event: "[pull_request]"
    pipelinesascode.tekton.dev/on-path-change: "[packages/tomlkit/**]"
  creationTimestamp: null
  labels:
    appstudio.openshift.io/application: calunga
    appstudio.openshift.io/component: tomlkit
    pipelines.appstudio.openshift.io/type: build
  name: tomlkit-on-pull-request
  namespace: calunga-tenant
spec:
  params:
  - name: git-url
    value: '{{source_url}}'
  - name: revision
    value: '{{revision}}'
  - name: output-image
    value: quay.io/redhat-user-workloads/calunga-tenant/tomlkit:on-pr-{{revision}}
  - name: image-expires-after
    value: 5d
  - name: path-context
    value: packages/tomlkit
  - name: dockerfile
    value: Containerfile
  - name: build-args-file
    value: packages/tomlkit/argfile.conf
  - name: hermetic
    value: "true"
  - name: prefetch-input
    value: |
      {
        "type": "pip",
        "path": "./packages/tomlkit",
        "allow_binary": "false"
      }
  pipelineRef:
    name: build
  taskRunTemplate: {}
  workspaces:
  - name: git-auth
    secret:
      secretName: '{{ git_auth_secret }}'
status: {}
---
apiVersion: tekton.dev/v1
kind: PipelineRun
metadata:
  annotations:
    build.appstudio.openshift.io/repo: https://github.com/lcarva/calunga?rev={{revision}}
    build.appstudio.redhat.com/commit_sha: '{{revision}}'
    build.appstudio.redhat.com/pull_request_number: '{{pull_request_number}}'
    build.appstudio.redhat.com/target_branch: '{{target_branch}}'
    pipelinesascode.tekton.dev/cancel-in-progress: "true"
    pipelinesascode.tekton.dev/max-keep-runs: "3"
    pipelinesascode.tekton.dev/on-target-branch: "[main]"
    pipelinesascode.tekton.dev/on-event: "[pull_request]"
    pipelinesascode.tekton.dev/on-path-change: "[packages/tox/**]"
  creationTimestamp: null
  labels:
    appstudio.openshift.io/application: calunga
    appstudio.openshift.io/component: tox
    pipelines.appstudio.openshift.io/type: build
  name: tox-on-pull-request
  namespace: calunga-tenant
spec:
  params:
  - name: git-url
    value: '{{source_url}}'
  - name: revision
    value: '{{revision}}'
  - name: output-image
    value: quay.io/redhat-user-workloads/calunga-tenant/tox:on-pr-{{revision}}
  - name: image-expires-after
    value: 5d
  - name: path-context
    value: packages/tox
  - name: dockerfile
    value: Containerfile
  - name: build-args-file
    value: packages/tox/argfile.conf
  - name: hermetic
    value: "true"
  - name: prefetch-input
    value: |
      {
        "type": "pip",
        "path": "./packages/tox",
        "allow_binary": "false"
      }
  pipelineRef:
    name: build
  taskRunTemplate: {}
  workspaces:
  - name: git-auth
    secret:
      secretName: '{{ git_auth_secret }}'
status: {}
---
apiVersion: tekton.dev/v1
kind: PipelineRun
metadata:
  annotations:
    build.appstudio.openshift.io/repo: https://github.com/lcarva/calunga?rev={{revision}}
    build.appstudio.redhat.com/commit_sha: '{{revision}}'
    build.appstudio.redhat.com/pull_request_number: '{{pull_request_number}}'
    build.appstudio.redhat.com/target_branch: '{{target_branch}}'
    pipelinesascode.tekton.dev/cancel-in-progress: "true"
    pipelinesascode.tekton.dev/max-keep-runs: "3"
    pipelinesascode.tekton.dev/on-target-branch: "[main]"
    pipelinesascode.tekton.dev/on-event: "[pull_request]"
    pipelinesascode.tekton.dev/on-path-change: "[packages/tqdm/**]"
  creationTimestamp: null
  labels:
    appstudio.openshift.io/application: calunga
    appstudio.openshift.io/component: tqdm
    pipelines.appstudio.openshift.io/type: build
  name: tqdm-on-pull-request
  namespace: calunga-tenant
spec:
  params:
  - name: git-url
    value: '{{source_url}}'
  - name: revision
    value: '{{revision}}'
  - name: output-image
    value: quay.io/redhat-user-workloads/calunga-tenant/tqdm:on-pr-{{revision}}
  - name: image-expires-after
    value: 5d
  - name: path-context
    value: packages/tqdm
  - name: dockerfile
    value: Containerfile
  - name: build-args-file
    value: packages/tqdm/argfile.conf
  - name: hermetic
    value: "true"
  - name: prefetch-input
    value: |
      {
        "type": "pip",
        "path": "./packages/tqdm",
        "allow_binary": "false"
      }
  pipelineRef:
    name: build
  taskRunTemplate: {}
  workspaces:
  - name: git-auth
    secret:
      secretName: '{{ git_auth_secret }}'
status: {}
---
apiVersion: tekton.dev/v1
kind: PipelineRun
metadata:
  annotations:
    build.appstudio.openshift.io/repo: https://github.com/lcarva/calunga?rev={{revision}}
    build.appstudio.redhat.com/commit_sha: '{{revision}}'
    build.appstudio.redhat.com/pull_request_number: '{{pull_request_number}}'
    build.appstudio.redhat.com/target_branch: '{{target_branch}}'
    pipelinesascode.tekton.dev/cancel-in-progress: "true"
    pipelinesascode.tekton.dev/max-keep-runs: "3"
    pipelinesascode.tekton.dev/on-target-branch: "[main]"
    pipelinesascode.tekton.dev/on-event: "[pull_request]"
    pipelinesascode.tekton.dev/on-path-change: "[packages/trove-classifiers/**]"
  creationTimestamp: null
  labels:
    appstudio.openshift.io/application: calunga
    appstudio.openshift.io/component: trove-classifiers
    pipelines.appstudio.openshift.io/type: build
  name: trove-classifiers-on-pull-request
  namespace: calunga-tenant
spec:
  params:
  - name: git-url
    value: '{{source_url}}'
  - name: revision
    value: '{{revision}}'
  - name: output-image
    value: quay.io/redhat-user-workloads/calunga-tenant/trove-classifiers:on-pr-{{revision}}
  - name: image-expires-after
    value: 5d
  - name: path-context
    value: packages/trove-classifiers
  - name: dockerfile
    value: Containerfile
  - name: build-args-file
    value: packages/trove-classifiers/argfile.conf
  - name: hermetic
    value: "true"
  - name: prefetch-input
    value: |
      {
        "type": "pip",
        "path": "./packages/trove-classifiers",
        "allow_binary": "false"
      }
  pipelineRef:
    name: build
  taskRunTemplate: {}
  workspaces:
  - name: git-auth
    secret:
      secretName: '{{ git_auth_secret }}'
status: {}
---
apiVersion: tekton.dev/v1
kind: PipelineRun
metadata:
  annotations:
    build.appstudio.openshift.io/repo: https://github.com/lcarva/calunga?rev={{revision}}
    build.appstudio.redhat.com/commit_sha: '{{revision}}'
    build.appstudio.redhat.com/pull_request_number: '{{pull_request_number}}'
    build.appstudio.redhat.com/target_branch: '{{target_branch}}'
    pipelinesascode.tekton.dev/cancel-in-progress: "true"
    pipelinesascode.tekton.dev/max-keep-runs: "3"
    pipelinesascode.tekton.dev/on-target-branch: "[main]"
    pipelinesascode.tekton.dev/on-event: "[pull_request]"
    pipelinesascode.tekton.dev/on-path-change: "[packages/types-psutil/**]"
  creationTimestamp: null
  labels:
    appstudio.openshift.io/application: calunga
    appstudio.openshift.io/component: types-psutil
    pipelines.appstudio.openshift.io/type: build
  name: types-psutil-on-pull-request
  namespace: calunga-tenant
spec:
  params:
  - name: git-url
    value: '{{source_url}}'
  - name: revision
    value: '{{revision}}'
  - name: output-image
    value: quay.io/redhat-user-workloads/calunga-tenant/types-psutil:on-pr-{{revision}}
  - name: image-expires-after
    value: 5d
  - name: path-context
    value: packages/types-psutil
  - name: dockerfile
    value: Containerfile
  - name: build-args-file
    value: packages/types-psutil/argfile.conf
  - name: hermetic
    value: "true"
  - name: prefetch-input
    value: |
      {
        "type": "pip",
        "path": "./packages/types-psutil",
        "allow_binary": "false"
      }
  pipelineRef:
    name: build
  taskRunTemplate: {}
  workspaces:
  - name: git-auth
    secret:
      secretName: '{{ git_auth_secret }}'
status: {}
---
apiVersion: tekton.dev/v1
kind: PipelineRun
metadata:
  annotations:
    build.appstudio.openshift.io/repo: https://github.com/lcarva/calunga?rev={{revision}}
    build.appstudio.redhat.com/commit_sha: '{{revision}}'
    build.appstudio.redhat.com/pull_request_number: '{{pull_request_number}}'
    build.appstudio.redhat.com/target_branch: '{{target_branch}}'
    pipelinesascode.tekton.dev/cancel-in-progress: "true"
    pipelinesascode.tekton.dev/max-keep-runs: "3"
    pipelinesascode.tekton.dev/on-target-branch: "[main]"
    pipelinesascode.tekton.dev/on-event: "[pull_request]"
    pipelinesascode.tekton.dev/on-path-change: "[packages/types-python-dateutil/**]"
  creationTimestamp: null
  labels:
    appstudio.openshift.io/application: calunga
    appstudio.openshift.io/component: types-python-dateutil
    pipelines.appstudio.openshift.io/type: build
  name: types-python-dateutil-on-pull-request
  namespace: calunga-tenant
spec:
  params:
  - name: git-url
    value: '{{source_url}}'
  - name: revision
    value: '{{revision}}'
  - name: output-image
    value: quay.io/redhat-user-workloads/calunga-tenant/types-python-dateutil:on-pr-{{revision}}
  - name: image-expires-after
    value: 5d
  - name: path-context
    value: packages/types-python-dateutil
  - name: dockerfile
    value: Containerfile
  - name: build-args-file
    value: packages/types-python-dateutil/argfile.conf
  - name: hermetic
    value: "true"
  - name: prefetch-input
    value: |
      {
        "type": "pip",
        "path": "./packages/types-python-dateutil",
        "allow_binary": "false"
      }
  pipelineRef:
    name: build
  taskRunTemplate: {}
  workspaces:
  - name: git-auth
    secret:
      secretName: '{{ git_auth_secret }}'
status: {}
---
apiVersion: tekton.dev/v1
kind: PipelineRun
metadata:
  annotations:
    build.appstudio.openshift.io/repo: https://github.com/lcarva/calunga?rev={{revision}}
    build.appstudio.redhat.com/commit_sha: '{{revision}}'
    build.appstudio.redhat.com/pull_request_number: '{{pull_request_number}}'
    build.appstudio.redhat.com/target_branch: '{{target_branch}}'
    pipelinesascode.tekton.dev/cancel-in-progress: "true"
    pipelinesascode.tekton.dev/max-keep-runs: "3"
    pipelinesascode.tekton.dev/on-target-branch: "[main]"
    pipelinesascode.tekton.dev/on-event: "[pull_request]"
    pipelinesascode.tekton.dev/on-path-change: "[packages/types-setuptools/**]"
  creationTimestamp: null
  labels:
    appstudio.openshift.io/application: calunga
    appstudio.openshift.io/component: types-setuptools
    pipelines.appstudio.openshift.io/type: build
  name: types-setuptools-on-pull-request
  namespace: calunga-tenant
spec:
  params:
  - name: git-url
    value: '{{source_url}}'
  - name: revision
    value: '{{revision}}'
  - name: output-image
    value: quay.io/redhat-user-workloads/calunga-tenant/types-setuptools:on-pr-{{revision}}
  - name: image-expires-after
    value: 5d
  - name: path-context
    value: packages/types-setuptools
  - name: dockerfile
    value: Containerfile
  - name: build-args-file
    value: packages/types-setuptools/argfile.conf
  - name: hermetic
    value: "true"
  - name: prefetch-input
    value: |
      {
        "type": "pip",
        "path": "./packages/types-setuptools",
        "allow_binary": "false"
      }
  pipelineRef:
    name: build
  taskRunTemplate: {}
  workspaces:
  - name: git-auth
    secret:
      secretName: '{{ git_auth_secret }}'
status: {}
---
apiVersion: tekton.dev/v1
kind: PipelineRun
metadata:
  annotations:
    build.appstudio.openshift.io/repo: https://github.com/lcarva/calunga?rev={{revision}}
    build.appstudio.redhat.com/commit_sha: '{{revision}}'
    build.appstudio.redhat.com/pull_request_number: '{{pull_request_number}}'
    build.appstudio.redhat.com/target_branch: '{{target_branch}}'
    pipelinesascode.tekton.dev/cancel-in-progress: "true"
    pipelinesascode.tekton.dev/max-keep-runs: "3"
    pipelinesascode.tekton.dev/on-target-branch: "[main]"
    pipelinesascode.tekton.dev/on-event: "[pull_request]"
    pipelinesascode.tekton.dev/on-path-change: "[packages/typing-extensions/**]"
  creationTimestamp: null
  labels:
    appstudio.openshift.io/application: calunga
    appstudio.openshift.io/component: typing-extensions
    pipelines.appstudio.openshift.io/type: build
  name: typing-extensions-on-pull-request
  namespace: calunga-tenant
spec:
  params:
  - name: git-url
    value: '{{source_url}}'
  - name: revision
    value: '{{revision}}'
  - name: output-image
    value: quay.io/redhat-user-workloads/calunga-tenant/typing-extensions:on-pr-{{revision}}
  - name: image-expires-after
    value: 5d
  - name: path-context
    value: packages/typing-extensions
  - name: dockerfile
    value: Containerfile
  - name: build-args-file
    value: packages/typing-extensions/argfile.conf
  - name: hermetic
    value: "true"
  - name: prefetch-input
    value: |
      {
        "type": "pip",
        "path": "./packages/typing-extensions",
        "allow_binary": "false"
      }
  pipelineRef:
    name: build
  taskRunTemplate: {}
  workspaces:
  - name: git-auth
    secret:
      secretName: '{{ git_auth_secret }}'
status: {}
---
apiVersion: tekton.dev/v1
kind: PipelineRun
metadata:
  annotations:
    build.appstudio.openshift.io/repo: https://github.com/lcarva/calunga?rev={{revision}}
    build.appstudio.redhat.com/commit_sha: '{{revision}}'
    build.appstudio.redhat.com/pull_request_number: '{{pull_request_number}}'
    build.appstudio.redhat.com/target_branch: '{{target_branch}}'
    pipelinesascode.tekton.dev/cancel-in-progress: "true"
    pipelinesascode.tekton.dev/max-keep-runs: "3"
    pipelinesascode.tekton.dev/on-target-branch: "[main]"
    pipelinesascode.tekton.dev/on-event: "[pull_request]"
    pipelinesascode.tekton.dev/on-path-change: "[packages/urllib3/**]"
  creationTimestamp: null
  labels:
    appstudio.openshift.io/application: calunga
    appstudio.openshift.io/component: urllib3
    pipelines.appstudio.openshift.io/type: build
  name: urllib3-on-pull-request
  namespace: calunga-tenant
spec:
  params:
  - name: git-url
    value: '{{source_url}}'
  - name: revision
    value: '{{revision}}'
  - name: output-image
    value: quay.io/redhat-user-workloads/calunga-tenant/urllib3:on-pr-{{revision}}
  - name: image-expires-after
    value: 5d
  - name: path-context
    value: packages/urllib3
  - name: dockerfile
    value: Containerfile
  - name: build-args-file
    value: packages/urllib3/argfile.conf
  - name: hermetic
    value: "true"
  - name: prefetch-input
    value: |
      {
        "type": "pip",
        "path": "./packages/urllib3",
        "allow_binary": "false"
      }
  pipelineRef:
    name: build
  taskRunTemplate: {}
  workspaces:
  - name: git-auth
    secret:
      secretName: '{{ git_auth_secret }}'
status: {}
---
apiVersion: tekton.dev/v1
kind: PipelineRun
metadata:
  annotations:
    build.appstudio.openshift.io/repo: https://github.com/lcarva/calunga?rev={{revision}}
    build.appstudio.redhat.com/commit_sha: '{{revision}}'
    build.appstudio.redhat.com/pull_request_number: '{{pull_request_number}}'
    build.appstudio.redhat.com/target_branch: '{{target_branch}}'
    pipelinesascode.tekton.dev/cancel-in-progress: "true"
    pipelinesascode.tekton.dev/max-keep-runs: "3"
    pipelinesascode.tekton.dev/on-target-branch: "[main]"
    pipelinesascode.tekton.dev/on-event: "[pull_request]"
    pipelinesascode.tekton.dev/on-path-change: "[packages/virtualenv/**]"
  creationTimestamp: null
  labels:
    appstudio.openshift.io/application: calunga
    appstudio.openshift.io/component: virtualenv
    pipelines.appstudio.openshift.io/type: build
  name: virtualenv-on-pull-request
  namespace: calunga-tenant
spec:
  params:
  - name: git-url
    value: '{{source_url}}'
  - name: revision
    value: '{{revision}}'
  - name: output-image
    value: quay.io/redhat-user-workloads/calunga-tenant/virtualenv:on-pr-{{revision}}
  - name: image-expires-after
    value: 5d
  - name: path-context
    value: packages/virtualenv
  - name: dockerfile
    value: Containerfile
  - name: build-args-file
    value: packages/virtualenv/argfile.conf
  - name: hermetic
    value: "true"
  - name: prefetch-input
    value: |
      {
        "type": "pip",
        "path": "./packages/virtualenv",
        "allow_binary": "false"
      }
  pipelineRef:
    name: build
  taskRunTemplate: {}
  workspaces:
  - name: git-auth
    secret:
      secretName: '{{ git_auth_secret }}'
status: {}
---
apiVersion: tekton.dev/v1
kind: PipelineRun
metadata:
  annotations:
    build.appstudio.openshift.io/repo: https://github.com/lcarva/calunga?rev={{revision}}
    build.appstudio.redhat.com/commit_sha: '{{revision}}'
    build.appstudio.redhat.com/pull_request_number: '{{pull_request_number}}'
    build.appstudio.redhat.com/target_branch: '{{target_branch}}'
    pipelinesascode.tekton.dev/cancel-in-progress: "true"
    pipelinesascode.tekton.dev/max-keep-runs: "3"
    pipelinesascode.tekton.dev/on-target-branch: "[main]"
    pipelinesascode.tekton.dev/on-event: "[pull_request]"
    pipelinesascode.tekton.dev/on-path-change: "[packages/wheel/**]"
  creationTimestamp: null
  labels:
    appstudio.openshift.io/application: calunga
    appstudio.openshift.io/component: wheel
    pipelines.appstudio.openshift.io/type: build
  name: wheel-on-pull-request
  namespace: calunga-tenant
spec:
  params:
  - name: git-url
    value: '{{source_url}}'
  - name: revision
    value: '{{revision}}'
  - name: output-image
    value: quay.io/redhat-user-workloads/calunga-tenant/wheel:on-pr-{{revision}}
  - name: image-expires-after
    value: 5d
  - name: path-context
    value: packages/wheel
  - name: dockerfile
    value: Containerfile
  - name: build-args-file
    value: packages/wheel/argfile.conf
  - name: hermetic
    value: "true"
  - name: prefetch-input
    value: |
      {
        "type": "pip",
        "path": "./packages/wheel",
        "allow_binary": "false"
      }
  pipelineRef:
    name: build
  taskRunTemplate: {}
  workspaces:
  - name: git-auth
    secret:
      secretName: '{{ git_auth_secret }}'
status: {}
---
apiVersion: tekton.dev/v1
kind: PipelineRun
metadata:
  annotations:
    build.appstudio.openshift.io/repo: https://github.com/lcarva/calunga?rev={{revision}}
    build.appstudio.redhat.com/commit_sha: '{{revision}}'
    build.appstudio.redhat.com/pull_request_number: '{{pull_request_number}}'
    build.appstudio.redhat.com/target_branch: '{{target_branch}}'
    pipelinesascode.tekton.dev/cancel-in-progress: "true"
    pipelinesascode.tekton.dev/max-keep-runs: "3"
    pipelinesascode.tekton.dev/on-target-branch: "[main]"
    pipelinesascode.tekton.dev/on-event: "[pull_request]"
    pipelinesascode.tekton.dev/on-path-change: "[packages/widgetsnbextension/**]"
  creationTimestamp: null
  labels:
    appstudio.openshift.io/application: calunga
    appstudio.openshift.io/component: widgetsnbextension
    pipelines.appstudio.openshift.io/type: build
  name: widgetsnbextension-on-pull-request
  namespace: calunga-tenant
spec:
  params:
  - name: git-url
    value: '{{source_url}}'
  - name: revision
    value: '{{revision}}'
  - name: output-image
    value: quay.io/redhat-user-workloads/calunga-tenant/widgetsnbextension:on-pr-{{revision}}
  - name: image-expires-after
    value: 5d
  - name: path-context
    value: packages/widgetsnbextension
  - name: dockerfile
    value: Containerfile
  - name: build-args-file
    value: packages/widgetsnbextension/argfile.conf
  - name: hermetic
    value: "true"
  - name: prefetch-input
    value: |
      {
        "type": "pip",
        "path": "./packages/widgetsnbextension",
        "allow_binary": "false"
      }
  pipelineRef:
    name: build
  taskRunTemplate: {}
  workspaces:
  - name: git-auth
    secret:
      secretName: '{{ git_auth_secret }}'
status: {}
---
apiVersion: tekton.dev/v1
kind: PipelineRun
metadata:
  annotations:
    build.appstudio.openshift.io/repo: https://github.com/lcarva/calunga?rev={{revision}}
    build.appstudio.redhat.com/commit_sha: '{{revision}}'
    build.appstudio.redhat.com/pull_request_number: '{{pull_request_number}}'
    build.appstudio.redhat.com/target_branch: '{{target_branch}}'
    pipelinesascode.tekton.dev/cancel-in-progress: "true"
    pipelinesascode.tekton.dev/max-keep-runs: "3"
    pipelinesascode.tekton.dev/on-target-branch: "[main]"
    pipelinesascode.tekton.dev/on-event: "[pull_request]"
    pipelinesascode.tekton.dev/on-path-change: "[packages/zipp/**]"
  creationTimestamp: null
  labels:
    appstudio.openshift.io/application: calunga
    appstudio.openshift.io/component: zipp
    pipelines.appstudio.openshift.io/type: build
  name: zipp-on-pull-request
  namespace: calunga-tenant
spec:
  params:
  - name: git-url
    value: '{{source_url}}'
  - name: revision
    value: '{{revision}}'
  - name: output-image
    value: quay.io/redhat-user-workloads/calunga-tenant/zipp:on-pr-{{revision}}
  - name: image-expires-after
    value: 5d
  - name: path-context
    value: packages/zipp
  - name: dockerfile
    value: Containerfile
  - name: build-args-file
    value: packages/zipp/argfile.conf
  - name: hermetic
    value: "true"
  - name: prefetch-input
    value: |
      {
        "type": "pip",
        "path": "./packages/zipp",
        "allow_binary": "false"
      }
  pipelineRef:
    name: build
  taskRunTemplate: {}
  workspaces:
  - name: git-auth
    secret:
      secretName: '{{ git_auth_secret }}'
status: {}<|MERGE_RESOLUTION|>--- conflicted
+++ resolved
@@ -2603,7 +2603,60 @@
     pipelinesascode.tekton.dev/max-keep-runs: "3"
     pipelinesascode.tekton.dev/on-target-branch: "[main]"
     pipelinesascode.tekton.dev/on-event: "[pull_request]"
-<<<<<<< HEAD
+    pipelinesascode.tekton.dev/on-path-change: "[packages/jupyter-events/**]"
+  creationTimestamp: null
+  labels:
+    appstudio.openshift.io/application: calunga
+    appstudio.openshift.io/component: jupyter-events
+    pipelines.appstudio.openshift.io/type: build
+  name: jupyter-events-on-pull-request
+  namespace: calunga-tenant
+spec:
+  params:
+  - name: git-url
+    value: '{{source_url}}'
+  - name: revision
+    value: '{{revision}}'
+  - name: output-image
+    value: quay.io/redhat-user-workloads/calunga-tenant/jupyter-events:on-pr-{{revision}}
+  - name: image-expires-after
+    value: 5d
+  - name: path-context
+    value: packages/jupyter-events
+  - name: dockerfile
+    value: Containerfile
+  - name: build-args-file
+    value: packages/jupyter-events/argfile.conf
+  - name: hermetic
+    value: "true"
+  - name: prefetch-input
+    value: |
+      {
+        "type": "pip",
+        "path": "./packages/jupyter-events",
+        "allow_binary": "false"
+      }
+  pipelineRef:
+    name: build
+  taskRunTemplate: {}
+  workspaces:
+  - name: git-auth
+    secret:
+      secretName: '{{ git_auth_secret }}'
+status: {}
+---
+apiVersion: tekton.dev/v1
+kind: PipelineRun
+metadata:
+  annotations:
+    build.appstudio.openshift.io/repo: https://github.com/lcarva/calunga?rev={{revision}}
+    build.appstudio.redhat.com/commit_sha: '{{revision}}'
+    build.appstudio.redhat.com/pull_request_number: '{{pull_request_number}}'
+    build.appstudio.redhat.com/target_branch: '{{target_branch}}'
+    pipelinesascode.tekton.dev/cancel-in-progress: "true"
+    pipelinesascode.tekton.dev/max-keep-runs: "3"
+    pipelinesascode.tekton.dev/on-target-branch: "[main]"
+    pipelinesascode.tekton.dev/on-event: "[pull_request]"
     pipelinesascode.tekton.dev/on-path-change: "[packages/keras/**]"
   creationTimestamp: null
   labels:
@@ -2611,24 +2664,14 @@
     appstudio.openshift.io/component: keras
     pipelines.appstudio.openshift.io/type: build
   name: keras-on-pull-request
-=======
-    pipelinesascode.tekton.dev/on-path-change: "[packages/jupyter-events/**]"
-  creationTimestamp: null
-  labels:
-    appstudio.openshift.io/application: calunga
-    appstudio.openshift.io/component: jupyter-events
-    pipelines.appstudio.openshift.io/type: build
-  name: jupyter-events-on-pull-request
->>>>>>> 35baa318
-  namespace: calunga-tenant
-spec:
-  params:
-  - name: git-url
-    value: '{{source_url}}'
-  - name: revision
-    value: '{{revision}}'
-  - name: output-image
-<<<<<<< HEAD
+  namespace: calunga-tenant
+spec:
+  params:
+  - name: git-url
+    value: '{{source_url}}'
+  - name: revision
+    value: '{{revision}}'
+  - name: output-image
     value: quay.io/redhat-user-workloads/calunga-tenant/keras:on-pr-{{revision}}
   - name: image-expires-after
     value: 5d
@@ -2638,56 +2681,37 @@
     value: Containerfile
   - name: build-args-file
     value: packages/keras/argfile.conf
-=======
-    value: quay.io/redhat-user-workloads/calunga-tenant/jupyter-events:on-pr-{{revision}}
-  - name: image-expires-after
-    value: 5d
-  - name: path-context
-    value: packages/jupyter-events
-  - name: dockerfile
-    value: Containerfile
-  - name: build-args-file
-    value: packages/jupyter-events/argfile.conf
->>>>>>> 35baa318
-  - name: hermetic
-    value: "true"
-  - name: prefetch-input
-    value: |
-      {
-        "type": "pip",
-<<<<<<< HEAD
+  - name: hermetic
+    value: "true"
+  - name: prefetch-input
+    value: |
+      {
+        "type": "pip",
         "path": "./packages/keras",
-=======
-        "path": "./packages/jupyter-events",
->>>>>>> 35baa318
-        "allow_binary": "false"
-      }
-  pipelineRef:
-    name: build
-  taskRunTemplate: {}
-  workspaces:
-  - name: git-auth
-    secret:
-      secretName: '{{ git_auth_secret }}'
-status: {}
----
-apiVersion: tekton.dev/v1
-kind: PipelineRun
-metadata:
-  annotations:
-    build.appstudio.openshift.io/repo: https://github.com/lcarva/calunga?rev={{revision}}
-    build.appstudio.redhat.com/commit_sha: '{{revision}}'
-    build.appstudio.redhat.com/pull_request_number: '{{pull_request_number}}'
-    build.appstudio.redhat.com/target_branch: '{{target_branch}}'
-    pipelinesascode.tekton.dev/cancel-in-progress: "true"
-    pipelinesascode.tekton.dev/max-keep-runs: "3"
-    pipelinesascode.tekton.dev/on-target-branch: "[main]"
-    pipelinesascode.tekton.dev/on-event: "[pull_request]"
-<<<<<<< HEAD
+        "allow_binary": "false"
+      }
+  pipelineRef:
+    name: build
+  taskRunTemplate: {}
+  workspaces:
+  - name: git-auth
+    secret:
+      secretName: '{{ git_auth_secret }}'
+status: {}
+---
+apiVersion: tekton.dev/v1
+kind: PipelineRun
+metadata:
+  annotations:
+    build.appstudio.openshift.io/repo: https://github.com/lcarva/calunga?rev={{revision}}
+    build.appstudio.redhat.com/commit_sha: '{{revision}}'
+    build.appstudio.redhat.com/pull_request_number: '{{pull_request_number}}'
+    build.appstudio.redhat.com/target_branch: '{{target_branch}}'
+    pipelinesascode.tekton.dev/cancel-in-progress: "true"
+    pipelinesascode.tekton.dev/max-keep-runs: "3"
+    pipelinesascode.tekton.dev/on-target-branch: "[main]"
+    pipelinesascode.tekton.dev/on-event: "[pull_request]"
     pipelinesascode.tekton.dev/on-path-change: "[packages/limits/**]"
-=======
-    pipelinesascode.tekton.dev/on-path-change: "[packages/keras/**]"
->>>>>>> 35baa318
   creationTimestamp: null
   labels:
     appstudio.openshift.io/application: calunga
