--- conflicted
+++ resolved
@@ -3359,7 +3359,6 @@
     pipelinesascode.tekton.dev/max-keep-runs: "3"
     pipelinesascode.tekton.dev/on-target-branch: "[main]"
     pipelinesascode.tekton.dev/on-event: "[pull_request]"
-<<<<<<< HEAD
     pipelinesascode.tekton.dev/on-path-change: "[packages/s3fs/**]"
   creationTimestamp: null
   labels:
@@ -3367,24 +3366,15 @@
     appstudio.openshift.io/component: s3fs
     pipelines.appstudio.openshift.io/type: build
   name: s3fs-on-pull-request
-=======
-    pipelinesascode.tekton.dev/on-path-change: "[packages/s3transfer/**]"
-  creationTimestamp: null
-  labels:
-    appstudio.openshift.io/application: calunga
-    appstudio.openshift.io/component: s3transfer
-    pipelines.appstudio.openshift.io/type: build
-  name: s3transfer-on-pull-request
->>>>>>> 27cbad61
-  namespace: calunga-tenant
-spec:
-  params:
-  - name: git-url
-    value: '{{source_url}}'
-  - name: revision
-    value: '{{revision}}'
-  - name: output-image
-<<<<<<< HEAD
+
+  namespace: calunga-tenant
+spec:
+  params:
+  - name: git-url
+    value: '{{source_url}}'
+  - name: revision
+    value: '{{revision}}'
+  - name: output-image
     value: quay.io/redhat-user-workloads/calunga-tenant/s3fs:on-pr-{{revision}}
   - name: image-expires-after
     value: 5d
@@ -3394,28 +3384,13 @@
     value: Containerfile
   - name: build-args-file
     value: packages/s3fs/argfile.conf
-=======
-    value: quay.io/redhat-user-workloads/calunga-tenant/s3transfer:on-pr-{{revision}}
-  - name: image-expires-after
-    value: 5d
-  - name: path-context
-    value: packages/s3transfer
-  - name: dockerfile
-    value: Containerfile
-  - name: build-args-file
-    value: packages/s3transfer/argfile.conf
->>>>>>> 27cbad61
-  - name: hermetic
-    value: "true"
-  - name: prefetch-input
-    value: |
-      {
-        "type": "pip",
-<<<<<<< HEAD
+  - name: hermetic
+    value: "true"
+  - name: prefetch-input
+    value: |
+      {
+        "type": "pip",
         "path": "./packages/s3fs",
-=======
-        "path": "./packages/s3transfer",
->>>>>>> 27cbad61
         "allow_binary": "false"
       }
   pipelineRef:
